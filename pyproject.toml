[tool.poetry]
authors = [
  "Jack Palmer <jp@flojoy.io>",
  "Joey Yu <joey@flojoy.io>",
  "Jeff Zhang <jeff@flojoy.io>",
  "Syed Mahbub <smahmed776@gmail.com>",
  "Dallas Strandell <dalstrande@outlook.com>",
]
name = "flojoy"
<<<<<<< HEAD
version = "0.1.11"
=======
version = "0.1.12"
>>>>>>> b298ffda
description = ""
readme = "README.md"

[tool.poetry.dependencies]
python = "~3.10"
pandas = "^2.0.0"
numpy = "^1.24.0"
plotly = "^5.12.0"
pillow = "^10.0.0"
python-dotenv = "^1.0.0"
pyyaml = "^6.0"
requests = "^2.29.0"
keyring = "^24.2.0"
python-box = "^7.0.0"
pydantic = "^2.0"
huggingface-hub = "^0.16.0"
cloudpickle = "^2.2.1"
networkx = "^3.0"
scipy = "^1.10.0"
matplotlib = "^3.6.0"
portalocker = "^2.7.0"


[tool.poetry.group.dev.dependencies]
black = "^23.7.0"
pytest = "^7.4.0"

[build-system]
requires = ["poetry-core"]
build-backend = "poetry.core.masonry.api"<|MERGE_RESOLUTION|>--- conflicted
+++ resolved
@@ -7,11 +7,7 @@
   "Dallas Strandell <dalstrande@outlook.com>",
 ]
 name = "flojoy"
-<<<<<<< HEAD
-version = "0.1.11"
-=======
 version = "0.1.12"
->>>>>>> b298ffda
 description = ""
 readme = "README.md"
 
