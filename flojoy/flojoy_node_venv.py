"""
This module provides a decorator that allows a function to be executed in a virtual environment.
The decorator will create a virtual environment if it does not exist, and install the pip dependencies
specified in the decorator arguments. The decorator will also install the pip dependencies if the
virtual environment exists but does not contain the pip dependencies.

Example usage:

```python
from flojoy import flojoy, run_in_venv

@flojoy
@run_in_venv(pip_dependencies=["torch==2.0.1", "torchvision==0.15.2"])
def TORCH_NODE(default: Matrix) -> Matrix:
    import torch
    import torchvision
    # Do stuff with torch
    ...
    return Matrix(...)

"""
from collections.abc import Callable, Iterable, Mapping
from concurrent.futures import Future, ThreadPoolExecutor
import signal
import threading
from time import sleep
from typing import Any, Callable, Optional

import hashlib
from contextlib import ExitStack, contextmanager
import importlib.metadata
import inspect
import logging
import multiprocessing
import multiprocessing.connection
import os
import shutil
import re
import subprocess
import sys
import traceback
import venv
from functools import wraps
import cloudpickle

from .utils import FLOJOY_CACHE_DIR
from .logging import LogPipe, LogPipeMode, StreamEnum

__all__ = ["run_in_venv"]


def _get_venv_cache_dir():
    return os.path.join(FLOJOY_CACHE_DIR, "flojoy_node_venv")


def _get_venv_syspath(venv_executable: os.PathLike) -> list[str]:
    """Get the sys.path of the virtual environment."""
    command = [venv_executable, "-c", "import sys\nprint(sys.path)"]
    cmd_output = subprocess.run(command, check=True, capture_output=True, text=True)
    return eval(cmd_output.stdout)


@contextmanager
def swap_sys_path(
    venv_executable: os.PathLike, extra_sys_path: list[str] | None = None
):
    """Temporarily swap the sys.path of the child process with the sys.path of the parent process."""
    old_path = sys.path
    try:
        new_path = _get_venv_syspath(venv_executable)
        extra_sys_path = [] if extra_sys_path is None else extra_sys_path
        sys.path = new_path + extra_sys_path
        yield
    finally:
        sys.path = old_path


def _get_venv_executable_path(venv_path: os.PathLike | str) -> os.PathLike | str:
    """Get the path to the python executable of the virtual environment."""
    if sys.platform == "win32":
        return os.path.realpath(os.path.join(venv_path, "Scripts", "python.exe"))
    else:
        return os.path.realpath(os.path.join(venv_path, "bin", "python"))


def _bootstrap_venv(
    venv_path: os.PathLike,
    pip_dependencies: list[str],
    logger: logging.Logger,
    verbose: bool = False,
):
    venv_executable = _get_venv_executable_path(venv_path)
    if not os.path.exists(venv_executable):
        if os.path.exists(venv_path):
            logger.warning(
                f"For some reason, the virtual environment at {venv_path} does not contain a python executable. Deleting the virtual environment and creating a new one..."
            )
            shutil.rmtree(venv_path, ignore_errors=True)
        logger.info(f"Creating new virtual environment at {venv_path}...")
        venv.create(venv_path, with_pip=True)
    # Deref the symlink -> Edge case with windows
    venv_executable = os.path.realpath(venv_executable)
    command = [venv_executable, "-m", "pip", "install"]
    if not verbose:
        command += ["-q", "-q"]
    command += list(pip_dependencies)
    with ExitStack() as stack:
        logpipe_stderr = stack.enter_context(
            LogPipe(
                logger,
                log_level=logging.ERROR,
                mode=LogPipeMode.SUBPROCESS,
                buffer_logs=True,
            )
        )
        logpipe_stdout = stack.enter_context(
            LogPipe(
                logger,
                log_level=logging.INFO,
                mode=LogPipeMode.SUBPROCESS,
                buffer_logs=True,
            )
        )
        proc = subprocess.Popen(
            command,
            stdout=logpipe_stdout.get_pipe_writer(),
            stderr=logpipe_stderr.get_pipe_writer(),
        )
        # Poll the process until it finishes, while occasionally checking if there was a failure
        # in the global cancel event
        while proc.poll() is None:
            if PipInstallThread._cancel_all_threads.is_set():
                proc.terminate()
                logger.error(
                    f"Another thread has failed its pip install step, terminating pip install process for {venv_path}..."
                )
                break
            sleep(0.1)

    venv_complete_path = os.path.realpath(os.path.join(venv_path, ".venv_is_complete"))

<<<<<<< HEAD

def _get_venv_syspath(venv_executable: os.PathLike) -> list[str]:
    """Get the sys.path of the virtual environment."""
    command = [venv_executable, "-c", "import sys\nprint(sys.path)"]
    cmd_output = subprocess.run(command, check=True, capture_output=True, text=True)
    return eval(cmd_output.stdout)
=======
    # The process was terminated due to the _cancel_all_threads event
    if proc.returncode is None:
        return

    if proc.returncode != 0:
        if os.path.exists(venv_complete_path):
            os.remove(venv_complete_path)
        shutil.rmtree(venv_path, ignore_errors=True)
        logger.error(
            f"Failed to install pip dependencies into virtual environment from the provided list: {pip_dependencies}. The virtual environment under {venv_path} has been deleted."
        )
        raise subprocess.CalledProcessError(
            proc.returncode,
            command,
            output=logpipe_stdout.log_buffer.getvalue().encode("utf-8"),
            stderr=logpipe_stdout.log_buffer.getvalue().encode("utf-8"),
        )

    # Create a file to mark the virtual environment as complete
    with open(os.path.join(venv_path, ".venv_is_complete"), "w") as f:
        f.write("")


class PipInstallThread(threading.Thread):
    _bounded_semaphore = threading.BoundedSemaphore(1)
    _cancel_all_threads = threading.Event()
    _threads = dict()
    _exceptions = dict()

    def __init__(
        self,
        group: None = None,
        target: Callable[..., object] | None = None,
        name: str | None = None,
        args: Iterable[Any] = ...,
        kwargs: Mapping[str, Any] | None = None,
    ) -> None:
        super().__init__(group, target, name, args, kwargs, daemon=False)
        self.target = target
        self.args = args or tuple()
        self.kwargs = kwargs or {}
        PipInstallThread._threads.update({self.name: self})
        PipInstallThread._exceptions.update({self.name: None})

    def run(self):
        with PipInstallThread._bounded_semaphore:
            # Just exit if all was cancelled
            if PipInstallThread._cancel_all_threads.is_set():
                return
            try:
                self.target(*self.args, **self.kwargs)
            except Exception as e:
                PipInstallThread._exceptions.update({self.name: e})
                raise e

    @staticmethod
    def terminate_all():
        PipInstallThread._cancel_all_threads.set()
        while all([thread.is_alive() for thread in PipInstallThread._threads.values()]):
            sleep(0.1)
>>>>>>> 14f48abd


class PickleableFunctionWithPipeIO:
    """A wrapper for a function that can be pickled and executed in a child process."""

    def __init__(
        self,
        func: Callable,
        child_conn: multiprocessing.connection.Connection,
        venv_executable: str,
    ):
        self._func_serialized = cloudpickle.dumps(func)
        func_module_path = os.path.dirname(os.path.realpath(inspect.getabsfile(func)))
        # Check that the function is in a directory indeed
        self._extra_sys_path = (
            [func_module_path] if os.path.isdir(func_module_path) else None
        )
        self._child_conn = child_conn
        self._venv_executable = venv_executable

    def __call__(self, *args_serialized, **kwargs_serialized):
        with swap_sys_path(
            venv_executable=self._venv_executable, extra_sys_path=self._extra_sys_path
        ):
            try:
                fn = cloudpickle.loads(self._func_serialized)
                args = [cloudpickle.loads(arg) for arg in args_serialized]
                kwargs = {
                    key: cloudpickle.loads(value)
                    for key, value in kwargs_serialized.items()
                }
                # Capture logs here too
                output = fn(*args, **kwargs)
                serialized_result = cloudpickle.dumps(output)
            except Exception as e:
                # Not all exceptions are expected to be picklable
                # so we clone their traceback and send our own custom type of exception
                exc = ChildProcessError(
                    f"Child process failed with an exception of type {type(e)}."
                ).with_traceback(e.__traceback__)
                serialized_result = cloudpickle.dumps(
                    (exc, traceback.format_exception(type(e), e, e.__traceback__))
                )
        self._child_conn.send_bytes(serialized_result)


<<<<<<< HEAD

def _get_venv_executable_path(venv_path: os.PathLike | str) -> os.PathLike | str:
    """Get the path to the python executable of the virtual environment."""
    if sys.platform == "win32":
        return os.path.join(venv_path, "Scripts", "python.exe")
    else:
        return os.path.join(venv_path, "bin", "python")


def _get_venv_cache_dir():
    return os.path.join(FLOJOY_CACHE_DIR, "flojoy_node_venv")


def run_in_venv(pip_dependencies: list[str] | None = None, verbose: bool = False):
=======
def run_in_venv(pip_dependencies: list[str], verbose: bool = True):
>>>>>>> 14f48abd
    """A decorator that allows a function to be executed in a virtual environment.

    Args:
        pip_dependencies (list[str]): A list of pip dependencies to install into the virtual environment.
        verbose (bool): Whether to print the pip install output. Defaults to False.

    Example usage:
    ```python
    from flojoy import flojoy, run_in_venv

    @flojoy
    @run_in_venv(pip_dependencies=["torch==2.0.1", "torchvision==0.15.2"])
    def TORCH_NODE(default: Matrix) -> Matrix:
        import torch
        import torchvision
        # Do stuff with torch
        ...
        return Matrix(...)
    """

    def decorator(func, *, pip_dependencies=pip_dependencies, verbose=verbose):
        # Return the function as-is if we are not in the main process
        # This is due to the fact that the decorator is called twice
        # once in the main process and once in the child process
        # when unpickling the function
        if multiprocessing.current_process().name.startswith("run_in_venv"):
            return func

        # Pre-pend flojoy and cloudpickle as mandatory pip dependencies
        packages_dict = {
            package.name: package.version
            for package in importlib.metadata.distributions()
        }
        pip_dependencies = sorted(
            [
                f"flojoy=={packages_dict['flojoy']}",
                f"cloudpickle=={packages_dict['cloudpickle']}",
            ]
            + pip_dependencies
        )
        # Get the root directory for the virtual environments
        venv_cache_dir = _get_venv_cache_dir()
        os.makedirs(venv_cache_dir, exist_ok=True)
        venv_cache_dir = os.path.realpath(venv_cache_dir)
        # Generate a path-safe hash of the pip dependencies
        # this prevents the duplication of virtual environments
        pip_dependencies_hash = hashlib.md5(
            "".join(sorted(pip_dependencies)).encode()
        ).hexdigest()[:8]
        venv_path = os.path.join(venv_cache_dir, f"{pip_dependencies_hash}")
        logger = logging.getLogger(func.__name__)
        if verbose:
            logger.setLevel(logging.INFO)

        thread = PipInstallThread(
            target=_bootstrap_venv,
            args=(venv_path, pip_dependencies, logger, verbose),
        )
        thread.start()

        @wraps(func)
        def wrapper(*args, **kwargs):
            # Wait for the pip install to finish
            logger.info(
                f"Waiting for pip install to finish for virtual environment of {func.__name__} at  {venv_path}..."
            )
            thread.join()
            venv_executable = _get_venv_executable_path(venv_path)
            # Check if the thread threw an exception
            if PipInstallThread._exceptions[thread.name] is not None:
                # Clean up the other threads (and the processes they spawned)
                PipInstallThread.terminate_all()
                # Re-raise from the main thread
                raise PipInstallThread._exceptions[thread.name]
            logger.info(
                f"Pip install complete. Spawning process for function {func.__name__}..."
            )
            # Generate a new multiprocessing context for the parent process in "spawn" mode
            parent_mp_context = multiprocessing.get_context("spawn")
            parent_conn, child_conn = parent_mp_context.Pipe()
            # Create a new multiprocessing context for the child process in "spawn" mode
            # while setting its executable to the virtual environment python executable
            child_mp_context = multiprocessing.get_context("spawn")
            child_mp_context.set_executable(venv_executable)
            with ExitStack() as stack:
                log_pipe_stdout = stack.enter_context(
                    LogPipe(
                        logger=logger, log_level=logging.INFO, mode=LogPipeMode.MP_SPAWN
                    )
                )
                log_pipe_stderr = stack.enter_context(
                    LogPipe(
                        logger=logger,
                        log_level=logging.ERROR,
                        mode=LogPipeMode.MP_SPAWN,
                    )
                )
                # Serialize function arguments using cloudpickle
                pickleable_func_with_pipe = PickleableFunctionWithPipeIO(
                    func=func,
                    child_conn=child_conn,
                    venv_executable=venv_executable,
                )
                # Wrap the function with a decorator that redirects stdout and stderr to the log pipes
                mp_func = LogPipe.wrap_and_redirect_stream(
                    pickleable_func_with_pipe,
                    StreamEnum.STDOUT,
                    log_pipe_stdout.get_pipe_writer(),
                )
                mp_func = LogPipe.wrap_and_redirect_stream(
                    mp_func, StreamEnum.STDERR, log_pipe_stderr.get_pipe_writer()
                )
                # Resolve the function arguments using inspect
                # this is needed to avoid pickling issues
                kwargs_serialized = {
                    key: cloudpickle.dumps(value)
                    for key, value in inspect.getcallargs(func, *args, **kwargs).items()
                }
                # Create a new process that will run the Python code
                # Append a name and a random suffix
                process = child_mp_context.Process(
                    name=f"run_in_venv_{os.urandom(4).hex()}",
                    target=mp_func,
                    kwargs=kwargs_serialized,
                )
                # Start the process
                process.start()
                # Fetch result from the child process
                serialized_result = parent_conn.recv_bytes()
                # Wait for the process to finish
                process.join()
            # Check if the process sent an exception with a traceback
            result = cloudpickle.loads(serialized_result)
            if isinstance(result, tuple) and isinstance(result[0], Exception):
                # Fetch exception and formatted traceback (list[str])
                exception, tcb = result
                # Reraise an exception with the same class
                logger.error(
                    f"Error in child process with the following traceback:\n{''.join(tcb)}"
                )
                raise exception
            return result

        return wrapper

    return decorator<|MERGE_RESOLUTION|>--- conflicted
+++ resolved
@@ -53,6 +53,7 @@
     return os.path.join(FLOJOY_CACHE_DIR, "flojoy_node_venv")
 
 
+
 def _get_venv_syspath(venv_executable: os.PathLike) -> list[str]:
     """Get the sys.path of the virtual environment."""
     command = [venv_executable, "-c", "import sys\nprint(sys.path)"]
@@ -139,14 +140,6 @@
 
     venv_complete_path = os.path.realpath(os.path.join(venv_path, ".venv_is_complete"))
 
-<<<<<<< HEAD
-
-def _get_venv_syspath(venv_executable: os.PathLike) -> list[str]:
-    """Get the sys.path of the virtual environment."""
-    command = [venv_executable, "-c", "import sys\nprint(sys.path)"]
-    cmd_output = subprocess.run(command, check=True, capture_output=True, text=True)
-    return eval(cmd_output.stdout)
-=======
     # The process was terminated due to the _cancel_all_threads event
     if proc.returncode is None:
         return
@@ -207,7 +200,6 @@
         PipInstallThread._cancel_all_threads.set()
         while all([thread.is_alive() for thread in PipInstallThread._threads.values()]):
             sleep(0.1)
->>>>>>> 14f48abd
 
 
 class PickleableFunctionWithPipeIO:
@@ -254,24 +246,7 @@
         self._child_conn.send_bytes(serialized_result)
 
 
-<<<<<<< HEAD
-
-def _get_venv_executable_path(venv_path: os.PathLike | str) -> os.PathLike | str:
-    """Get the path to the python executable of the virtual environment."""
-    if sys.platform == "win32":
-        return os.path.join(venv_path, "Scripts", "python.exe")
-    else:
-        return os.path.join(venv_path, "bin", "python")
-
-
-def _get_venv_cache_dir():
-    return os.path.join(FLOJOY_CACHE_DIR, "flojoy_node_venv")
-
-
-def run_in_venv(pip_dependencies: list[str] | None = None, verbose: bool = False):
-=======
 def run_in_venv(pip_dependencies: list[str], verbose: bool = True):
->>>>>>> 14f48abd
     """A decorator that allows a function to be executed in a virtual environment.
 
     Args:
