"""
This module provides a decorator that allows a function to be executed in a virtual environment.
The decorator will create a virtual environment if it does not exist, and install the pip dependencies
specified in the decorator arguments. The decorator will also install the pip dependencies if the
virtual environment exists but does not contain the pip dependencies.

Example usage:

```python
from flojoy import flojoy, run_in_venv

@flojoy
@run_in_venv(pip_dependencies=["torch==2.0.1", "torchvision==0.15.2"])
def TORCH_NODE(default: Matrix) -> Matrix:
    import torch
    import torchvision
    # Do stuff with torch
    ...
    return Matrix(...)

"""
from typing import Callable

import hashlib
import importlib.metadata
import inspect
import logging
import multiprocessing
import multiprocessing.connection
import os
import shutil
import subprocess
import sys
import traceback
import venv
from functools import wraps
import cloudpickle

from .utils import FLOJOY_CACHE_DIR

__all__ = ["run_in_venv"]


class MultiprocessingExecutableContextManager:
    """Temporarily change the executable used by multiprocessing."""

    def __init__(self, executable_path):
        self.original_executable_path = sys.executable
        self.executable_path = executable_path
        # We need to save the original start method
        # because it is set to "fork" by default on Linux while we ALWAYS want spawn
        self.original_start_method = multiprocessing.get_start_method()

    def __enter__(self):
        if self.original_start_method != "spawn":
            multiprocessing.set_start_method("spawn", force=True)
        multiprocessing.set_executable(self.executable_path)

    def __exit__(self, exc_type, exc_val, exc_tb):
        if self.original_start_method != "spawn":
            multiprocessing.set_start_method(self.original_start_method, force=True)
        multiprocessing.set_executable(self.original_executable_path)


class SwapSysPath:
    """Temporarily swap the sys.path of the child process with the sys.path of the parent process."""

<<<<<<< HEAD
    def __init__(self, venv_executable):
=======
    def __init__(self, venv_executable, extra_sys_path):
>>>>>>> 3da205e2
        self.new_path = _get_venv_syspath(venv_executable)
        self.extra_sys_path = [] if extra_sys_path is None else extra_sys_path
        self.old_path = None

    def __enter__(self):
        self.old_path = sys.path
        sys.path = self.new_path + self.extra_sys_path

    def __exit__(self, exc_type, exc_val, exc_tb):
        sys.path = self.old_path


def _install_pip_dependencies(
    venv_executable: os.PathLike, pip_dependencies: tuple[str], verbose: bool = False
):
    """Install pip dependencies into the virtual environment."""
    # TODO(roulbac): Stream logs from pip install
    command = [venv_executable, "-m", "pip", "install"]
    if not verbose:
        command += ["-q", "-q"]
    command += list(pip_dependencies)
    result = subprocess.run(
        command, stdout=subprocess.PIPE, stderr=subprocess.PIPE, check=True
    )
    if verbose:
        # Log every line if verbose, prefix with [pip]
        for line in result.stdout.decode().splitlines():
            logging.info(f"[ _install_pip_dependencies ] {line}")



def _get_venv_syspath(venv_executable: os.PathLike) -> list[str]:
    """Get the sys.path of the virtual environment."""
    command = [venv_executable, "-c", "import sys\nprint(sys.path)"]
    cmd_output = subprocess.run(command, check=True, capture_output=True, text=True)
    return eval(cmd_output.stdout)


class PickleableFunctionWithPipeIO:
    """A wrapper for a function that can be pickled and executed in a child process."""

<<<<<<< HEAD
    def __init__(self, func, child_conn, venv_executable):
=======
    def __init__(
        self,
        func: Callable,
        child_conn: multiprocessing.connection.Connection,
        venv_executable: str,
    ):
>>>>>>> 3da205e2
        self._func_serialized = cloudpickle.dumps(func)
        func_module_path = os.path.dirname(os.path.realpath(inspect.getabsfile(func)))
        # Check that the function is in a directory indeed
        self._extra_sys_path = (
            [func_module_path] if os.path.isdir(func_module_path) else None
        )
        self._child_conn = child_conn
        self._venv_executable = venv_executable

    def __call__(self, *args_serialized, **kwargs_serialized):
        with SwapSysPath(
            venv_executable=self._venv_executable, extra_sys_path=self._extra_sys_path
        ):
            try:
                fn = cloudpickle.loads(self._func_serialized)
                args = [cloudpickle.loads(arg) for arg in args_serialized]
                kwargs = {
                    key: cloudpickle.loads(value)
                    for key, value in kwargs_serialized.items()
                }
                serialized_result = cloudpickle.dumps(fn(*args, **kwargs))
            except Exception as e:
                # Not all exceptions are expected to be picklable
                # so we clone their traceback and send our own custom type of exception
                exc = ChildProcessError(
                    f"Child process failed with an exception of type {type(e)}."
                ).with_traceback(e.__traceback__)
                serialized_result = cloudpickle.dumps(
                    (exc, traceback.format_exception(type(e), e, e.__traceback__))
                )
        self._child_conn.send_bytes(serialized_result)



def _get_venv_executable_path(venv_path: os.PathLike | str) -> os.PathLike | str:
    """Get the path to the python executable of the virtual environment."""
    if sys.platform == "win32":
        return os.path.join(venv_path, "Scripts", "python.exe")
    else:
        return os.path.join(venv_path, "bin", "python")


def _get_venv_cache_dir():
    return os.path.join(FLOJOY_CACHE_DIR, "flojoy_node_venv")


<<<<<<< HEAD
def run_in_venv(pip_dependencies: list[str] = [], verbose: bool = False):
=======
def run_in_venv(pip_dependencies: list[str] | None = None, verbose: bool = False):
>>>>>>> 3da205e2
    """A decorator that allows a function to be executed in a virtual environment.

    Args:
        pip_dependencies (list[str]): A list of pip dependencies to install into the virtual environment. Defaults to [].
        verbose (bool): Whether to print the pip install output. Defaults to False.

    Example usage:
    ```python
    from flojoy import flojoy, run_in_venv

    @flojoy
    @run_in_venv(pip_dependencies=["torch==2.0.1", "torchvision==0.15.2"])
    def TORCH_NODE(default: Matrix) -> Matrix:
        import torch
        import torchvision
        # Do stuff with torch
        ...
        return Matrix(...)
    """
    if pip_dependencies is None:
        pip_dependencies = []
    # Pre-pend flojoy and cloudpickle as mandatory pip dependencies
    packages_dict = {
        package.name: package.version for package in importlib.metadata.distributions()
    }
    pip_dependencies = sorted(
        [
            f"flojoy=={packages_dict['flojoy']}",
            f"cloudpickle=={packages_dict['cloudpickle']}",
        ]
        + pip_dependencies
    )
    # Get the root directory for the virtual environments
    venv_cache_dir = _get_venv_cache_dir()
    os.makedirs(venv_cache_dir, exist_ok=True)
    # Generate a path-safe hash of the pip dependencies
    # this prevents the duplication of virtual environments
<<<<<<< HEAD
    pip_dependencies_hash = hashlib.sha256(
        "".join(pip_dependencies).encode()
    ).hexdigest()
=======
    pip_dependencies_hash = hashlib.md5(
        "".join(sorted(pip_dependencies)).encode()
    ).hexdigest()[:8]
>>>>>>> 3da205e2
    venv_path = os.path.join(venv_cache_dir, f"{pip_dependencies_hash}")
    venv_executable = _get_venv_executable_path(venv_path)
    # Create the node_env virtual environment if it does not exist
    if not os.path.exists(venv_path):
        venv.create(venv_path, with_pip=True)
        # Install the pip dependencies into the virtual environment
        if pip_dependencies:
            try:
                _install_pip_dependencies(
                    venv_executable=venv_executable,
                    pip_dependencies=tuple(pip_dependencies),
                    verbose=verbose,
                )
            except subprocess.CalledProcessError as e:
                shutil.rmtree(venv_path)
                logging.error(
<<<<<<< HEAD
                    f"Failed to install pip dependencies into virtual environment from the provided list: {pip_dependencies}"
                )
=======
                    f"[ _install_pip_dependencies ] Failed to install pip dependencies into virtual environment from the provided list: {pip_dependencies}. The virtual environment under {venv_path} has been deleted."
                )
                # Log every line of e.stderr
                for line in e.stderr.decode().splitlines():
                    logging.error(f"[ _install_pip_dependencies ] {line}")
>>>>>>> 3da205e2
                raise e

    # Define the decorator
    def decorator(func):
        @wraps(func)
        def wrapper(*args, **kwargs):
            # Serialize function arguments using cloudpickle
            parent_conn, child_conn = multiprocessing.Pipe()
<<<<<<< HEAD
            args = [cloudpickle.dumps(arg) for arg in args]
            kwargs = {key: cloudpickle.dumps(value) for key, value in kwargs.items()}
=======
            args_serialized = [cloudpickle.dumps(arg) for arg in args]
            kwargs_serialized = {
                key: cloudpickle.dumps(value) for key, value in kwargs.items()
            }
>>>>>>> 3da205e2
            pickleable_func_with_pipe = PickleableFunctionWithPipeIO(
                func, child_conn, venv_executable
            )
            # Start the context manager that will change the executable used by multiprocessing
            with MultiprocessingExecutableContextManager(venv_executable):
                # Create a new process that will run the Python code
                process = multiprocessing.Process(
<<<<<<< HEAD
                    target=pickleable_func_with_pipe, args=args, kwargs=kwargs
=======
                    target=pickleable_func_with_pipe,
                    args=args_serialized,
                    kwargs=kwargs_serialized,
>>>>>>> 3da205e2
                )
                # Start the process
                process.start()
                # Fetch result from the child process
                serialized_result = parent_conn.recv_bytes()
                # Wait for the process to finish
                process.join()
            # Check if the process sent an exception with a traceback
            result = cloudpickle.loads(serialized_result)
            if isinstance(result, tuple) and isinstance(result[0], Exception):
                # Fetch exception and formatted traceback (list[str])
                exception, tcb = result
                # Reraise an exception with the same class
                logging.error(
                    f"[ run_in_venv ] Error in child process with the following traceback:\n{''.join(tcb)}"
                )
                raise exception
            return result

        return wrapper

    return decorator<|MERGE_RESOLUTION|>--- conflicted
+++ resolved
@@ -65,11 +65,7 @@
 class SwapSysPath:
     """Temporarily swap the sys.path of the child process with the sys.path of the parent process."""
 
-<<<<<<< HEAD
-    def __init__(self, venv_executable):
-=======
     def __init__(self, venv_executable, extra_sys_path):
->>>>>>> 3da205e2
         self.new_path = _get_venv_syspath(venv_executable)
         self.extra_sys_path = [] if extra_sys_path is None else extra_sys_path
         self.old_path = None
@@ -111,16 +107,12 @@
 class PickleableFunctionWithPipeIO:
     """A wrapper for a function that can be pickled and executed in a child process."""
 
-<<<<<<< HEAD
-    def __init__(self, func, child_conn, venv_executable):
-=======
     def __init__(
         self,
         func: Callable,
         child_conn: multiprocessing.connection.Connection,
         venv_executable: str,
     ):
->>>>>>> 3da205e2
         self._func_serialized = cloudpickle.dumps(func)
         func_module_path = os.path.dirname(os.path.realpath(inspect.getabsfile(func)))
         # Check that the function is in a directory indeed
@@ -167,11 +159,7 @@
     return os.path.join(FLOJOY_CACHE_DIR, "flojoy_node_venv")
 
 
-<<<<<<< HEAD
-def run_in_venv(pip_dependencies: list[str] = [], verbose: bool = False):
-=======
 def run_in_venv(pip_dependencies: list[str] | None = None, verbose: bool = False):
->>>>>>> 3da205e2
     """A decorator that allows a function to be executed in a virtual environment.
 
     Args:
@@ -209,15 +197,9 @@
     os.makedirs(venv_cache_dir, exist_ok=True)
     # Generate a path-safe hash of the pip dependencies
     # this prevents the duplication of virtual environments
-<<<<<<< HEAD
-    pip_dependencies_hash = hashlib.sha256(
-        "".join(pip_dependencies).encode()
-    ).hexdigest()
-=======
     pip_dependencies_hash = hashlib.md5(
         "".join(sorted(pip_dependencies)).encode()
     ).hexdigest()[:8]
->>>>>>> 3da205e2
     venv_path = os.path.join(venv_cache_dir, f"{pip_dependencies_hash}")
     venv_executable = _get_venv_executable_path(venv_path)
     # Create the node_env virtual environment if it does not exist
@@ -234,16 +216,11 @@
             except subprocess.CalledProcessError as e:
                 shutil.rmtree(venv_path)
                 logging.error(
-<<<<<<< HEAD
-                    f"Failed to install pip dependencies into virtual environment from the provided list: {pip_dependencies}"
-                )
-=======
                     f"[ _install_pip_dependencies ] Failed to install pip dependencies into virtual environment from the provided list: {pip_dependencies}. The virtual environment under {venv_path} has been deleted."
                 )
                 # Log every line of e.stderr
                 for line in e.stderr.decode().splitlines():
                     logging.error(f"[ _install_pip_dependencies ] {line}")
->>>>>>> 3da205e2
                 raise e
 
     # Define the decorator
@@ -252,15 +229,10 @@
         def wrapper(*args, **kwargs):
             # Serialize function arguments using cloudpickle
             parent_conn, child_conn = multiprocessing.Pipe()
-<<<<<<< HEAD
-            args = [cloudpickle.dumps(arg) for arg in args]
-            kwargs = {key: cloudpickle.dumps(value) for key, value in kwargs.items()}
-=======
             args_serialized = [cloudpickle.dumps(arg) for arg in args]
             kwargs_serialized = {
                 key: cloudpickle.dumps(value) for key, value in kwargs.items()
             }
->>>>>>> 3da205e2
             pickleable_func_with_pipe = PickleableFunctionWithPipeIO(
                 func, child_conn, venv_executable
             )
@@ -268,13 +240,9 @@
             with MultiprocessingExecutableContextManager(venv_executable):
                 # Create a new process that will run the Python code
                 process = multiprocessing.Process(
-<<<<<<< HEAD
-                    target=pickleable_func_with_pipe, args=args, kwargs=kwargs
-=======
                     target=pickleable_func_with_pipe,
                     args=args_serialized,
                     kwargs=kwargs_serialized,
->>>>>>> 3da205e2
                 )
                 # Start the process
                 process.start()
