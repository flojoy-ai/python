--- conflicted
+++ resolved
@@ -5,10 +5,6 @@
 from box import Box, box_list
 import plotly.graph_objects as go  # type:ignore
 from typing import Union, Literal, get_args, Any, cast
-<<<<<<< HEAD
-from .utils import find_closest_match
-import base64
-=======
 
 
 def find_closest_match(given_str: str, available_str: list[str]):
@@ -17,7 +13,6 @@
         return closest_match[0]
     else:
         return None
->>>>>>> 709e7069
 
 
 DCType = Literal[
