--- conflicted
+++ resolved
@@ -16,16 +16,13 @@
     "ordered_pair",
     "ordered_triple",
     "plotly",
-<<<<<<< HEAD
     "bytes",
     "text_blob",
     "parametric_grayscale",
     "parametric_matrix",
-=======
     "scalar",
     "surface",
     "vector",
->>>>>>> d06e291e
     "parametric_dataframe",
     "parametric_grayscale",
     "parametric_image",
@@ -98,19 +95,10 @@
         "v": ["t", "extra"],
         "m": ["t", "extra"],
         "t": [*(value for value in allowed_keys if value not in ["t"])],
-<<<<<<< HEAD
-        "r": ["g", "b", "t", "a", "fig", "extra"],
-        "g": ["r", "b", "t", "a", "fig", "extra"],
-        "b": ["r", "g", "t", "a", "fig", "extra"],
-        "a": ["r", "g", "b", "t", "fig", "extra"],
-        "bytes": ["extra"],
-        "text_blob": ["extra"],
-=======
         "r": ["g", "b", "t", "a", "extra"],
         "g": ["r", "b", "t", "a", "extra"],
         "b": ["r", "g", "t", "a", "extra"],
         "a": ["r", "g", "b", "t", "extra"],
->>>>>>> d06e291e
         "extra": [*(k for k in allowed_keys if k not in ["extra"])],
         "fig": ["t", "extra"],
     }
@@ -503,10 +491,5 @@
 
     def __init__(  # type:ignore
         self, img: DCNpArrayType, t: DCNpArrayType, extra: ExtraType = None
-<<<<<<< HEAD
-    ):  # type:ignore
-        super().__init__(type="grayscale", m=img, t=t, extra=extra)
-=======
-    ):
-        super().__init__(type="parametric_grayscale", m=img, t=t, extra=extra)
->>>>>>> d06e291e
+    ):
+        super().__init__(type="parametric_grayscale", m=img, t=t, extra=extra)