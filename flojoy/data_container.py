--- conflicted
+++ resolved
@@ -18,11 +18,8 @@
     "plotly",
     "bytes",
     "text_blob",
-<<<<<<< HEAD
     "parametric_grayscale",
     "parametric_matrix",
-=======
->>>>>>> 9634e458
     "scalar",
     "surface",
     "vector",
