import difflib
import typing
import numpy as np
from pandas import DataFrame as PandasDataFrame
from box import Box, box_list
import plotly.graph_objects as go  # type:ignore
from typing import Union, Literal, get_args, Any, cast


def find_closest_match(given_str: str, available_str: list[str]):
    closest_match = difflib.get_close_matches(given_str, available_str, n=1)
    if closest_match:
        return closest_match[0]
    else:
        return None


DCType = Literal[
    "DataFrame",
    "Grayscale",
    "Image",
    "Matrix",
    "OrderedPair",
    "OrderedTriple",
    "Plotly",
    "Bytes",
    "TextBlob",
    "Boolean",
    "Scalar",
    "Surface",
    "Vector",
    "Stateful",
    "ParametricDataFrame",
    "ParametricGrayscale",
    "ParametricImage",
    "ParametricMatrix",
    "ParametricOrderedPair",
    "ParametricOrderedTriple",
    "ParametricPlotly",
    "ParametricScalar",
    "ParametricSurface",
    "ParametricVector",
]

DCNpArrayType = np.ndarray[Union[int, float], np.dtype[Any]]

DCKwargsValue = Union[
    list[Union[int, float]],
    int,
    float,
    dict[str, Union[int, float, DCNpArrayType]],
    DCNpArrayType,
    PandasDataFrame,
    go.Figure,
    bytes,
    str,
    bool,
    None,
]

ExtraType = dict[str, Any] | None


class DataContainer(Box):
    """
    A class that processes various types of data and supports dot assignment

    Learn more: https://github.com/flojoy-io/flojoy-python/issues/4

    Usage
    -----
    import numpy as np

    v = DataContainer()

    v.x = np.linspace(1,20,0.1)

    v.y = np.sin(v.x)

    v.type = 'OrderedPair'

    """

    allowed_types = list(typing.get_args(DCType))
    allowed_keys = [
        "x",
        "y",
        "z",
        "t",
        "v",
        "m",
        "c",
        "r",
        "g",
        "b",
        "a",
        "text_blob",
        "fig",
        "obj",
        "extra",
    ]
    combinations = {
        "x": ["y", "t", "z", "extra"],
        "y": ["x", "t", "z", "extra"],
        "z": ["x", "y", "t", "extra"],
        "c": ["t", "extra"],
        "v": ["t", "extra"],
        "m": ["t", "extra"],
        "t": [*(value for value in allowed_keys if value not in ["t"])],
        "r": ["g", "b", "t", "a", "extra"],
        "g": ["r", "b", "t", "a", "extra"],
        "b": ["r", "g", "t", "a", "extra"],
        "a": ["r", "g", "b", "t", "extra"],
        "obj": ["extra"],
        "bytes": ["extra"],
        "bool": ["extra"],
        "text_blob": ["extra"],
        "extra": [*(k for k in allowed_keys if k not in ["extra"])],
        "fig": ["t", "extra"],
    }
    type_keys_map: dict[DCType, list[str]] = {
        "DataFrame": ["m"],
        "Matrix": ["m"],
        "Vector": ["v"],
        "Grayscale": ["m"],
        "Image": ["r", "g", "b", "a"],
        "OrderedPair": ["x", "y"],
        "OrderedTriple": ["x", "y", "z"],
        "Surface": ["x", "y", "z"],
        "Scalar": ["c"],
        "Plotly": ["fig"],
        "Bytes": ["b"],
        "TextBlob": ["text_blob"],
<<<<<<< HEAD
        "Boolean": ["b"],
=======
        "Stateful": ["obj"],
>>>>>>> cae31add
    }

    SKIP_ARRAYIEFY_TYPES = [
        str,
        bytes,
        bool,
        go.Figure,
        PandasDataFrame,
        np.ndarray,
    ]  # value types not to be arrayified

    type: DCType

    def copy(self):
        # Create an instance of DataContainer class
        copied_instance = DataContainer(**self)
        return copied_instance

    def _ndarrayify(
        self, value: DCKwargsValue
    ) -> Union[
        DCNpArrayType, PandasDataFrame, dict[str, DCNpArrayType], go.Figure, None
    ]:
        if isinstance(value, int) or isinstance(value, float):
            return np.array([value])
        elif isinstance(value, dict):
            arrayified_value: dict[str, DCNpArrayType] = {}
            for k, v in value.items():
                arrayified_value[k] = cast(DCNpArrayType, self._ndarrayify(v))
            return arrayified_value
        elif isinstance(value, box_list.BoxList):
            arrayified_value: dict[str, DCNpArrayType] = {}
            for k, v in value.__dict__.items():
                arrayified_value[k] = cast(DCNpArrayType, self._ndarrayify(v))
            return arrayified_value
        elif isinstance(value, list):
            return np.array(value)
        elif value is None:
            return value
        else:
            raise ValueError(
                f"DataContainer keys must be any of "
                f"following types: {get_args(DCKwargsValue)}"
            )

    def __init__(  # type:ignore
        self, type: DCType = "OrderedPair", **kwargs: DCKwargsValue
    ):
        self.type = type
        for k, v in kwargs.items():
            self[k] = v

    def __getattribute__(self, __name: str) -> Any:
        return super().__getattribute__(__name)

    def __getitem__(self, key: str, _ignore_default: bool = False) -> Any:
        return super().__getitem__(key, _ignore_default)  # type:ignore

    def __setitem__(self, key: str, value: DCKwargsValue) -> None:
        if (
            key not in ["type", "extra", "c", "obj"]
            and type(value) not in self.SKIP_ARRAYIEFY_TYPES
        ):
            formatted_value = self._ndarrayify(value)
            super().__setitem__(key, formatted_value)  # type:ignore
        else:
            super().__setitem__(key, value)  # type: ignore

    def __check_combination(self, key: str, keys: list[str], allowed_keys: list[str]):
        for i in keys:
            if i not in allowed_keys:
                raise ValueError(
                    f"You can't have '{key}' and '{i}' keys together for '{self.type}' type!"
                )

    def __validate_key_for_type(self, data_type: DCType, key: str):
        if data_type.startswith("parametric_") and key != "t":
            splitted_type = cast(DCType, data_type.split("parametric_")[1])
            self.__validate_key_for_type(splitted_type, key)
        else:
            if (
                key not in self.type_keys_map[data_type] + ["extra"]
                and data_type != "plotly"
            ):
                raise KeyError(
                    self.__build_error_text(
                        key, data_type, self.type_keys_map[data_type]
                    )
                )

    def __check_for_missing_keys(self, dc_type: DCType, keys: list[str]):
        if dc_type.startswith("parametric_"):
            if "t" not in keys:
                raise KeyError(f't key must be provided for "{dc_type}"')
            t = self["t"]
            is_ascending_order = all(t[i] <= t[i + 1] for i in range(len(t) - 1))
            if is_ascending_order is not True:
                raise ValueError("t key must be in ascending order")
            splitted_type = cast(DCType, dc_type.split("parametric_")[1])
            self.__check_for_missing_keys(splitted_type, keys)
        else:
            for k in self.type_keys_map[dc_type]:
                if k not in keys:
                    raise KeyError(f'"{k}" key must be provided for type "{dc_type}"')

    def __build_error_text(self, key: str, data_type: str, available_keys: list[str]):
        return (
            f'Invalid key "{key}" provided for data type "{data_type}", '
            f'supported keys: {", ".join(available_keys)}'
        )

    def validate(self):
        dc_type = self.type

        if dc_type not in self.allowed_types:
            closest_type = find_closest_match(dc_type, self.allowed_types)
            helper_text = (
                f'Did you mean: "{closest_type}" ?'
                if closest_type
                else f'allowed types: "{", ".join(self.allowed_types)}"'
            )
            raise ValueError(
                f'unsupported type "{dc_type}" passed to '
                f"DataContainer class, {helper_text}"
            )
        dc_keys = list(cast(list[str], self.keys()))
        for k in dc_keys:
            if k != "type":
                self.__check_combination(
                    k,
                    list(key for key in dc_keys if key not in ["type", k]),
                    self.combinations[k],
                )
                self.__validate_key_for_type(dc_type, k)
        self.__check_for_missing_keys(dc_type, dc_keys)


class OrderedPair(DataContainer):
    x: DCNpArrayType
    y: DCNpArrayType

    def __init__(  # type:ignore
        self, x: DCNpArrayType, y: DCNpArrayType, extra: ExtraType = None
    ):
        super().__init__(type="OrderedPair", x=x, y=y, extra=extra)


class ParametricOrderedPair(DataContainer):
    x: DCNpArrayType
    y: DCNpArrayType
    t: DCNpArrayType

    def __init__(  # type:ignore
        self,
        x: DCNpArrayType,
        y: DCNpArrayType,
        t: DCNpArrayType,
        extra: ExtraType = None,
    ):
        super().__init__(type="ParametricOrderedPair", x=x, y=y, t=t, extra=extra)


class OrderedTriple(DataContainer):
    x: DCNpArrayType
    y: DCNpArrayType
    z: DCNpArrayType

    def __init__(  # type:ignore
        self,
        x: DCNpArrayType,
        y: DCNpArrayType,
        z: DCNpArrayType,
        extra: ExtraType = None,
    ):
        super().__init__(type="OrderedTriple", x=x, y=y, z=z, extra=extra)


class ParametricOrderedTriple(DataContainer):
    x: DCNpArrayType
    y: DCNpArrayType
    z: DCNpArrayType
    t: DCNpArrayType

    def __init__(  # type:ignore
        self,
        x: DCNpArrayType,
        y: DCNpArrayType,
        z: DCNpArrayType,
        t: DCNpArrayType,
        extra: ExtraType = None,
    ):
        super().__init__(
            type="ParametricOrderedTriple", x=x, y=y, z=z, t=t, extra=extra
        )


class Surface(DataContainer):
    x: DCNpArrayType
    y: DCNpArrayType
    z: DCNpArrayType

    def __init__(  # type:ignore
        self,
        x: DCNpArrayType,
        y: DCNpArrayType,
        z: DCNpArrayType,
        extra: ExtraType = None,
    ):
        super().__init__(type="Surface", x=x, y=y, z=z, extra=extra)

    def validate(self):
        if self.z.ndim < 2:
            raise ValueError("z key must be of 2D array for Surface type!")
        super().validate()


class ParametricSurface(DataContainer):
    x: DCNpArrayType
    y: DCNpArrayType
    z: DCNpArrayType
    t: DCNpArrayType

    def __init__(  # type:ignore
        self,
        x: DCNpArrayType,
        y: DCNpArrayType,
        z: DCNpArrayType,
        t: DCNpArrayType,
        extra: ExtraType = None,
    ):
        super().__init__(type="ParametricSurface", x=x, y=y, z=z, t=t, extra=extra)

    def validate(self):
        if self.z.ndim < 2:
            raise ValueError("z key must be of 2D array for Surface type!")
        super().validate()


class Scalar(DataContainer):
    c: int | float

    def __init__(self, c: int | float, extra: ExtraType = None):  # type:ignore
        super().__init__(type="Scalar", c=c, extra=extra)


class ParametricScalar(DataContainer):
    c: int | float
    t: DCNpArrayType

    def __init__(  # type: ignore
        self, c: int | float, t: DCNpArrayType, extra: ExtraType = None
    ):
        super().__init__(type="ParametricScalar", c=c, t=t, extra=extra)


class Vector(DataContainer):
    v: DCNpArrayType

    def __init__(self, v: DCNpArrayType, extra: ExtraType = None):  # type:ignore
        super().__init__(type="Vector", v=v, extra=extra)


class ParametricVector(DataContainer):
    v: DCNpArrayType

    def __init__(  # type: ignore
        self, v: DCNpArrayType, t: DCNpArrayType, extra: ExtraType = None
    ):
        super().__init__(type="ParametricVector", v=v, t=t, extra=extra)


class Matrix(DataContainer):
    m: DCNpArrayType

    def __init__(self, m: DCNpArrayType, extra: ExtraType = None):  # type:ignore
        super().__init__(type="Matrix", m=m, extra=extra)


class ParametricMatrix(DataContainer):
    m: DCNpArrayType
    t: DCNpArrayType

    def __init__(  # type: ignore
        self, m: DCNpArrayType, t: DCNpArrayType, extra: ExtraType = None
    ):
        super().__init__(type="ParametricMatrix", m=m, t=t, extra=extra)


class DataFrame(DataContainer):
    m: PandasDataFrame

    def __init__(self, df: PandasDataFrame, extra: ExtraType = None):  # type:ignore
        super().__init__(type="DataFrame", m=df, extra=extra)


class ParametricDataFrame(DataContainer):
    m: PandasDataFrame
    t: DCNpArrayType

    def __init__(  # type:ignore
        self, df: PandasDataFrame, t: DCNpArrayType, extra: ExtraType = None
    ):
        super().__init__(type="ParametricDataFrame", m=df, t=t, extra=extra)


class Plotly(DataContainer):
    fig: go.Figure

    def __init__(self, fig: go.Figure, extra: ExtraType = None):  # type:ignore
        super().__init__(type="Plotly", fig=fig, extra=extra)


class ParametricPlotly(DataContainer):
    fig: go.Figure
    t: DCNpArrayType

    def __init__(  # type:ignore
        self, fig: go.Figure, t: DCNpArrayType, extra: ExtraType = None
    ):
        super().__init__(type="ParametricPlotly", fig=fig, t=t, extra=extra)


class Image(DataContainer):
    r: DCNpArrayType
    g: DCNpArrayType
    b: DCNpArrayType
    a: DCNpArrayType | None

    def __init__(  # type:ignore
        self,
        r: DCNpArrayType,
        g: DCNpArrayType,
        b: DCNpArrayType,
        a: DCNpArrayType | None = None,
        extra: ExtraType = None,
    ):
        super().__init__(type="Image", r=r, g=g, b=b, a=a, extra=extra)


class Bytes(DataContainer):
    b: bytes

    def __init__(
        self,
        b: bytes,
    ):
        super().__init__(type="Bytes", b=b)


class TextBlob(DataContainer):
    text_blob: str

    def __init__(self, text_blob: str):
        super().__init__(type="TextBlob", text_blob=text_blob)

class Boolean(DataContainer):
    b: bool

    def __init__ (
            self,
            b: bool,
    ):
        super().__init__(type="Boolean", b=b)

class ParametricImage(DataContainer):
    t: DCNpArrayType
    r: DCNpArrayType
    g: DCNpArrayType
    b: DCNpArrayType
    a: DCNpArrayType | None

    def __init__(  # type:ignore
        self,
        r: DCNpArrayType,
        g: DCNpArrayType,
        b: DCNpArrayType,
        a: DCNpArrayType,
        t: DCNpArrayType,
        extra: ExtraType = None,
    ):
        super().__init__(type="ParametricImage", r=r, g=g, b=b, a=a, t=t, extra=extra)


class Grayscale(DataContainer):
    m: DCNpArrayType

    def __init__(self, img: DCNpArrayType, extra: ExtraType = None):  # type:ignore
        super().__init__(type="Grayscale", m=img, extra=extra)


class ParametricGrayscale(DataContainer):
    m: DCNpArrayType
    t: DCNpArrayType

    def __init__(  # type:ignore
        self, img: DCNpArrayType, t: DCNpArrayType, extra: ExtraType = None
    ):
        super().__init__(type="ParametricGrayscale", m=img, t=t, extra=extra)


class Stateful(DataContainer):
    obj: Any

    def __init__(self, obj: Any, extra: ExtraType = None):
        super().__init__(type="Stateful", obj=obj, extra=extra)<|MERGE_RESOLUTION|>--- conflicted
+++ resolved
@@ -131,11 +131,8 @@
         "Plotly": ["fig"],
         "Bytes": ["b"],
         "TextBlob": ["text_blob"],
-<<<<<<< HEAD
         "Boolean": ["b"],
-=======
         "Stateful": ["obj"],
->>>>>>> cae31add
     }
 
     SKIP_ARRAYIEFY_TYPES = [
