--- conflicted
+++ resolved
@@ -27,11 +27,6 @@
 class Dao:
     _instance = None
     _init_lock = Lock()
-<<<<<<< HEAD
-    _dict_sm_lock = Lock()  # dict small memory lock
-    _dict_job_lock = Lock()  # dict job lock
-=======
->>>>>>> 74a67f0c
 
     @classmethod
     def get_instance(cls):
@@ -41,10 +36,6 @@
             return Dao._instance
 
     def __init__(self):
-<<<<<<< HEAD
-        self.storage: dict[str, Any] = {}  # small memory
-        self.job_results = {}
-=======
         
         self.storage = {} # small memory
         self.job_results = {} 
@@ -56,7 +47,6 @@
         self.dict_node_init_container_lock = Lock() 
         self.dict_node_init_func_lock = Lock()
         
->>>>>>> 74a67f0c
 
     """
     METHODS FOR JOB RESULTS
