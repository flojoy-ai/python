import decimal
import json as _json

import numpy as np
import pandas as pd
from pathlib import Path
import os
import yaml
from typing import Callable, Union, Any
import requests
from dotenv import dotenv_values  # type:ignore
import difflib
from typing import Literal

__all__ = [
    "send_to_socket",
    "get_frontier_api_key",
    "set_frontier_api_key",
    "set_frontier_s3_key",
]

from .node_init import NodeInit, NodeInitService

from .dao import Dao

__all__ = [
    "send_to_socket",
    "get_frontier_api_key",
    "set_frontier_api_key",
    "set_frontier_s3_key",
]

env_vars = dotenv_values("../.env")
port = env_vars.get("VITE_BACKEND_PORT", "8000")
BACKEND_URL = os.environ.get("BACKEND_URL", f"http://127.0.0.1:{port}")
<<<<<<< HEAD
is_offline = False
=======
>>>>>>> 74a67f0c

def set_offline():
    global is_offline
    is_offline = True

def set_online():
    global is_offline
    is_offline = False

def send_to_socket(data: str):
<<<<<<< HEAD
    if is_offline:
        return
=======
>>>>>>> 74a67f0c
    print("posting data to socket:", f"{BACKEND_URL}/worker_response", flush=True)
    requests.post(f"{BACKEND_URL}/worker_response", json=data)


def find_closest_match(given_str: str, available_str: list[str]):
    closest_match = difflib.get_close_matches(given_str, available_str, n=1)
    if closest_match:
        return closest_match[0]
    else:
        return None


class PlotlyJSONEncoder(_json.JSONEncoder):
    """
    Meant to be passed as the `cls` kwarg to json.dumps(obj, cls=..)
    See PlotlyJSONEncoder.default for more implementation information.
    Additionally, this encoder overrides nan functionality so that 'Inf',
    'NaN' and '-Inf' encode to 'null'. Which is stricter JSON than the Python
    version.
    """

    def coerce_to_strict(self, const: Any):
        """
        This is used to ultimately *encode* into strict JSON, see `encode`
        """
        # before python 2.7, 'true', 'false', 'null', were include here.
        if const in ("Infinity", "-Infinity", "NaN"):
            return None
        else:
            return const

    def encode(self, o: Any):
        """
        Load and then dump the result using parse_constant kwarg
        Note that setting invalid separators will cause a failure at this step.
        """
        # this will raise errors in a normal-expected way
        encoded_o = super(PlotlyJSONEncoder, self).encode(o)
        # Brute force guessing whether NaN or Infinity values are in the string
        # We catch false positive cases (e.g. strings such as titles, labels etc.)
        # but this is ok since the intention is to skip the decoding / reencoding
        # step when it's completely safe

        if not ("NaN" in encoded_o or "Infinity" in encoded_o):
            return encoded_o

        # now:
        #    1. `loads` to switch Infinity, -Infinity, NaN to None
        #    2. `dumps` again so you get 'null' instead of extended JSON
        try:
            new_o = _json.loads(encoded_o, parse_constant=self.coerce_to_strict)
        except ValueError:
            # invalid separators will fail here. raise a helpful exception
            raise ValueError(
                "Encoding into strict JSON failed. Did you set the separators "
                "valid JSON separators?"
            )
        else:
            return _json.dumps(
                new_o,
                sort_keys=self.sort_keys,
                indent=self.indent,
                separators=(self.item_separator, self.key_separator),
            )

    def default(self, obj: dict[str, Any]):
        """
        Accept an object (of unknown type) and try to encode with priority:
        1. builtin:     user-defined objects
        2. sage:        sage math cloud
        3. pandas:      dataframes/series
        4. numpy:       ndarrays
        5. datetime:    time/datetime objects
        Each method throws a NotEncoded exception if it fails.
        The default method will only get hit if the object is not a type that
        is naturally encoded by json:
            Normal objects:
                dict                object
                list, tuple         array
                str, unicode        string
                int, long, float    number
                True                true
                False               false
                None                null
            Extended objects:
                float('nan')        'NaN'
                float('infinity')   'Infinity'
                float('-infinity')  '-Infinity'
        Therefore, we only anticipate either unknown iterables or values here.
        """
        # TODO: The ordering if these methods is *very* important. Is this OK?
        encoding_methods = (
            self.encode_as_plotly,
            self.encode_as_numpy,
            self.encode_as_pandas,
            self.encode_as_datetime,
            self.encode_as_date,
            self.encode_as_list,  # because some values have `tolist` do last.
            self.encode_as_decimal,
        )
        for encoding_method in encoding_methods:
            try:
                return encoding_method(obj)
            except NotEncodable:
                pass
        return _json.JSONEncoder.default(self, obj)

    @staticmethod
    def encode_as_plotly(obj: dict[str, Any]):
        """Attempt to use a builtin `to_plotly_json` method."""
        try:
            return obj.to_plotly_json()
        except AttributeError:
            raise NotEncodable

    @staticmethod
    def encode_as_list(obj):
        """Attempt to use `tolist` method to convert to normal Python list."""
        if hasattr(obj, "tolist"):
            return obj.tolist()
        else:
            raise NotEncodable

    @staticmethod
    def encode_as_pandas(obj):
        """Attempt to convert pandas.NaT"""
        if not pd:
            raise NotEncodable
        if obj is pd.NaT:
            return None
        elif isinstance(obj, pd.DataFrame):
            return obj.to_json()
        else:
            raise NotEncodable

    @staticmethod
    def encode_as_numpy(obj):
        """Attempt to convert numpy.ma.core.masked"""
        if not np:
            raise NotEncodable

        if obj is np.ma.masked:
            return float("nan")
        elif isinstance(obj, np.ndarray) and obj.dtype.kind == "M":
            try:
                return np.datetime_as_string(obj).tolist()
            except TypeError:
                pass

        raise NotEncodable

    @staticmethod
    def encode_as_datetime(obj):
        """Convert datetime objects to iso-format strings"""
        try:
            return obj.isoformat()
        except AttributeError:
            raise NotEncodable

    @staticmethod
    def encode_as_date(obj):
        """Attempt to convert to utc-iso time string using date methods."""
        try:
            time_string = obj.isoformat()
        except AttributeError:
            raise NotEncodable
        else:
            return time_string  # iso_to_plotly_time_string(time_string)

    @staticmethod
    def encode_as_decimal(obj):
        """Attempt to encode decimal by converting it to float"""
        if isinstance(obj, decimal.Decimal):
            return float(obj)
        else:
            raise NotEncodable


class NotEncodable(Exception):
    pass


def dump_str(result: Any, limit: int | None = None):
    result_str = str(result)
    return (
        result_str
        if limit is None or len(result_str) <= limit
        else result_str[:limit] + "..."
    )


def get_flojoy_root_dir() -> str:
    home = str(Path.home())
    path = os.path.join(home, ".flojoy/flojoy.yaml")
    stream = open(path, "r")
    yaml_dict = yaml.load(stream, Loader=yaml.FullLoader)
    root_dir = ""
    if isinstance(yaml_dict, str):
        root_dir = yaml_dict.split(":")[1]
    else:
        root_dir = yaml_dict["PATH"]
    return root_dir


def get_frontier_api_key() -> Union[str, None]:
    home = str(Path.home())
    api_key = None
    path = os.path.join(home, ".flojoy/credentials")
    if not os.path.exists(path):
        return api_key

    stream = open(path, "r", encoding="utf-8")
    yaml_dict = yaml.load(stream, Loader=yaml.FullLoader)
    if yaml_dict is None:
        return api_key
    if isinstance(yaml_dict, str) == True:
        split_by_line = yaml_dict.split("\n")
        for line in split_by_line:
            if "FRONTIER_API_KEY" in line:
                api_key = line.split(":")[1]
    else:
        api_key = yaml_dict.get("FRONTIER_API_KEY", None)
    return api_key


def set_frontier_api_key(api_key: str):
    try:
        home = str(Path.home())
        file_path = os.path.join(home, ".flojoy/credentials")

        if not os.path.exists(file_path):
            # Create a new file and write the API_KEY to it
            with open(file_path, "w") as file:
                file.write(f"FRONTIER_API_KEY:{api_key}\n")
        else:
            # Read the contents of the file
            with open(file_path, "r") as file:
                lines = file.readlines()

            # Update the API key if it exists, otherwise append a new line
            updated = False
            for i, line in enumerate(lines):
                if line.startswith("FRONTIER_API_KEY:"):
                    lines[i] = f"FRONTIER_API_KEY:{api_key}\n"
                    updated = True
                    break

            if not updated:
                lines.append(f"FRONTIER_API_KEY:{api_key}\n")
            # Write the updated contents to the file
            with open(file_path, "w") as file:
                file.writelines(lines)

    except Exception as e:
        raise e


def set_frontier_s3_key(s3_name: str, s3_access_key: str, s3_secret_key: str):
    home = str(Path.home())
    file_path = os.path.join(home, os.path.join(".flojoy", "credentials.yaml"))

    data = {
        f"{s3_name}": s3_name,
        f"{s3_name}accessKey": s3_access_key,
        f"{s3_name}secretKey": s3_secret_key,
    }
    if not os.path.exists(file_path):
        # Create a new file and write the ACCSS_KEY to it
        with open(file_path, "w") as file:
            yaml.dump(data, file)
        return

    # Read the contents of the file
    with open(file_path, "r") as file:
        load = yaml.safe_load(file)

    load[f"{s3_name}"] = s3_name
    load[f"{s3_name}accessKey"] = s3_access_key
    load[f"{s3_name}secretKey"] = s3_secret_key

    with open(file_path, "w") as file:
        yaml.dump(load, file)

def clear_flojoy_memory():
    Dao.get_instance().clear_job_results()
    Dao.get_instance().clear_small_memory()
    Dao.get_instance().clear_node_init_containers()

def get_node_init_function(node_func: Callable) -> NodeInit:
    return NodeInitService().get_node_init_function(node_func)<|MERGE_RESOLUTION|>--- conflicted
+++ resolved
@@ -33,10 +33,7 @@
 env_vars = dotenv_values("../.env")
 port = env_vars.get("VITE_BACKEND_PORT", "8000")
 BACKEND_URL = os.environ.get("BACKEND_URL", f"http://127.0.0.1:{port}")
-<<<<<<< HEAD
 is_offline = False
-=======
->>>>>>> 74a67f0c
 
 def set_offline():
     global is_offline
@@ -47,11 +44,8 @@
     is_offline = False
 
 def send_to_socket(data: str):
-<<<<<<< HEAD
     if is_offline:
         return
-=======
->>>>>>> 74a67f0c
     print("posting data to socket:", f"{BACKEND_URL}/worker_response", flush=True)
     requests.post(f"{BACKEND_URL}/worker_response", json=data)
 
