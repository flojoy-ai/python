--- conflicted
+++ resolved
@@ -1,6 +1,5 @@
 import decimal
 import json as _json
-<<<<<<< HEAD
 import os
 import sys
 from pathlib import Path
@@ -9,20 +8,17 @@
 import logging
 import numpy as np
 import pandas as pd
-=======
 import sys
 import os
 from pathlib import Path
-from typing import Any, Callable, Union
+from typing import Any, Callable
 import numpy as np
 import pandas as pd
 import logging
 import yaml
->>>>>>> 0604f4c3
 import requests
 import yaml
 from dotenv import dotenv_values  # type:ignore
-<<<<<<< HEAD
 from huggingface_hub import hf_hub_download as _hf_hub_download
 from huggingface_hub import snapshot_download as _snapshot_download
 from .dao import Dao
@@ -30,40 +26,28 @@
 
 from .node_init import NodeInit, NodeInitService
 import keyring
+import base64
+from huggingface_hub import hf_hub_download as _hf_hub_download
+from huggingface_hub import snapshot_download as _snapshot_download
+from .dao import Dao
+
 
 __all__ = [
     "send_to_socket",
     "get_env_var",
     "set_env_var",
-    "delete_env_var",
     "hf_hub_download",
     "snapshot_download",
-    "get_node_init_function",
-    "get_credentials",
-=======
-import base64
-from huggingface_hub import hf_hub_download as _hf_hub_download
-from huggingface_hub import snapshot_download as _snapshot_download
-from .dao import Dao
-
-__all__ = [
     "send_to_socket",
-    "get_frontier_api_key",
-    "set_frontier_api_key",
-    "set_frontier_s3_key",
     "hf_hub_download",
     "snapshot_download",
->>>>>>> 0604f4c3
     "clear_flojoy_memory",
 ]
 
 FLOJOY_DIR = ".flojoy"
 
-<<<<<<< HEAD
-=======
 from .dao import Dao
 from .config import FlojoyConfig, logger
->>>>>>> 0604f4c3
 
 if sys.platform == "win32":
     FLOJOY_CACHE_DIR = os.path.join(os.environ["APPDATA"], FLOJOY_DIR)
@@ -367,15 +351,8 @@
         if key not in keys:
             keys.append(key)
 
-<<<<<<< HEAD
     with open(file_path, "a") as f:
         f.write(",".join(keys))
-=======
-def set_frontier_api_key(api_key: str):
-    try:
-        home = str(Path.home())
-        file_path = os.path.join(home, FLOJOY_DIR, "credentials")
->>>>>>> 0604f4c3
 
 
 def delete_env_var(key: str):
@@ -401,11 +378,7 @@
 
 def get_credentials() -> list[dict[str, str]]:
     home = str(Path.home())
-<<<<<<< HEAD
     file_path = os.path.join(home, os.path.join(FLOJOY_DIR, "credentials.txt"))
-=======
-    file_path = os.path.join(home, os.path.join(FLOJOY_DIR, "credentials.yaml"))
->>>>>>> 0604f4c3
 
     with open(file_path, "r") as f:
         keys = f.read().strip().split(",")
