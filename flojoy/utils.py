import decimal
import difflib
import json as _json
import os
import sys
from pathlib import Path
from typing import Any, Callable, Union

import numpy as np
import pandas as pd
import requests
import yaml
from dotenv import dotenv_values  # type:ignore
<<<<<<< HEAD
import difflib
import base64
=======
from huggingface_hub import hf_hub_download as _hf_hub_download
from huggingface_hub import snapshot_download as _snapshot_download

from .dao import Dao
from .node_init import NodeInit, NodeInitService
>>>>>>> d06e291e

__all__ = [
    "send_to_socket",
    "get_frontier_api_key",
    "set_frontier_api_key",
    "set_frontier_s3_key",
    "hf_hub_download",
    "snapshot_download",
    "get_node_init_function",
    "clear_flojoy_memory",
]

FLOJOY_DIR = ".flojoy"


if sys.platform == "win32":
    FLOJOY_CACHE_DIR = os.path.join(os.environ["APPDATA"], FLOJOY_DIR)
else:
    FLOJOY_CACHE_DIR = os.path.join(os.environ["HOME"], FLOJOY_DIR)


# Make as a function to mock at test-time
def _get_hf_hub_cache_path() -> str:
    return os.path.join(FLOJOY_CACHE_DIR, "cache", "hf_hub")


def hf_hub_download(*args, **kwargs):
    if "cache_dir" not in kwargs:
        kwargs["cache_dir"] = _get_hf_hub_cache_path()
    else:
        if kwargs["cache_dir"] != _get_hf_hub_cache_path():
            raise ValueError(
                f"Attempted to override cache_dir parameter, received {kwargs['cache_dir']} while the only alloed value is {_get_hf_hub_cache_path()}"
            )
    return _hf_hub_download(*args, **kwargs)


def snapshot_download(*args, **kwargs):
    if "cache_dir" not in kwargs:
        kwargs["cache_dir"] = _get_hf_hub_cache_path()
    else:
        if kwargs["cache_dir"] != _get_hf_hub_cache_path():
            raise ValueError(
                f"Attempted to override cache_dir parameter, received {kwargs['cache_dir']} while the only alloed value is {_get_hf_hub_cache_path()}"
            )
    return _snapshot_download(*args, **kwargs)


env_vars = dotenv_values("../.env")
port = env_vars.get("VITE_BACKEND_PORT", "8000")
BACKEND_URL = os.environ.get("BACKEND_URL", f"http://127.0.0.1:{port}")


def send_to_socket(data: str):
    print("posting data to socket:", f"{BACKEND_URL}/worker_response", flush=True)
    requests.post(f"{BACKEND_URL}/worker_response", json=data)


def find_closest_match(given_str: str, available_str: list[str]):
    closest_match = difflib.get_close_matches(given_str, available_str, n=1)
    if closest_match:
        return closest_match[0]
    else:
        return None


class PlotlyJSONEncoder(_json.JSONEncoder):
    """
    Meant to be passed as the `cls` kwarg to json.dumps(obj, cls=..)
    See PlotlyJSONEncoder.default for more implementation information.
    Additionally, this encoder overrides nan functionality so that 'Inf',
    'NaN' and '-Inf' encode to 'null'. Which is stricter JSON than the Python
    version.
    """

    def coerce_to_strict(self, const: Any):
        """
        This is used to ultimately *encode* into strict JSON, see `encode`
        """
        # before python 2.7, 'true', 'false', 'null', were include here.
        if const in ("Infinity", "-Infinity", "NaN"):
            return None
        else:
            return const

    def encode(self, o: Any):
        """
        Load and then dump the result using parse_constant kwarg
        Note that setting invalid separators will cause a failure at this step.
        """
        # this will raise errors in a normal-expected way
        encoded_o = super(PlotlyJSONEncoder, self).encode(o)
        # Brute force guessing whether NaN or Infinity values are in the string
        # We catch false positive cases (e.g. strings such as titles, labels etc.)
        # but this is ok since the intention is to skip the decoding / reencoding
        # step when it's completely safe

        if not ("NaN" in encoded_o or "Infinity" in encoded_o):
            return encoded_o

        # now:
        #    1. `loads` to switch Infinity, -Infinity, NaN to None
        #    2. `dumps` again so you get 'null' instead of extended JSON
        try:
            new_o = _json.loads(encoded_o, parse_constant=self.coerce_to_strict)
        except ValueError:
            # invalid separators will fail here. raise a helpful exception
            raise ValueError(
                "Encoding into strict JSON failed. Did you set the separators "
                "valid JSON separators?"
            )
        else:
            return _json.dumps(
                new_o,
                sort_keys=self.sort_keys,
                indent=self.indent,
                separators=(self.item_separator, self.key_separator),
            )

    def default(self, obj: dict[str, Any]):
        """
        Accept an object (of unknown type) and try to encode with priority:
        1. builtin:     user-defined objects
        2. sage:        sage math cloud
        3. pandas:      dataframes/series
        4. numpy:       ndarrays
        5. datetime:    time/datetime objects
        Each method throws a NotEncoded exception if it fails.
        The default method will only get hit if the object is not a type that
        is naturally encoded by json:
            Normal objects:
                dict                object
                list, tuple         array
                str, unicode        string
                int, long, float    number
                True                true
                False               false
                None                null
            Extended objects:
                float('nan')        'NaN'
                float('infinity')   'Infinity'
                float('-infinity')  '-Infinity'
        Therefore, we only anticipate either unknown iterables or values here.
        """
        # TODO: The ordering if these methods is *very* important. Is this OK?
        encoding_methods = (
            self.encode_as_plotly,
            self.encode_as_numpy,
            self.encode_as_pandas,
            self.encode_as_datetime,
            self.encode_as_date,
            self.encode_as_list,  # because some values have `tolist` do last.
            self.encode_as_decimal,
            self.encode_as_base64
        )
        for encoding_method in encoding_methods:
            try:
                return encoding_method(obj)
            except NotEncodable:
                pass
        return _json.JSONEncoder.default(self, obj)
    
    @staticmethod
    def encode_as_base64(value: bytes):
        """Attempt to convert to base64."""
        try:
            return base64.b64encode(value).decode()
        except AttributeError:
            raise NotEncodable

    @staticmethod
    def encode_as_plotly(obj: dict[str, Any]):
        """Attempt to use a builtin `to_plotly_json` method."""
        try:
            return obj.to_plotly_json()
        except AttributeError:
            raise NotEncodable

    @staticmethod
    def encode_as_list(obj):
        """Attempt to use `tolist` method to convert to normal Python list."""
        if hasattr(obj, "tolist"):
            return obj.tolist()
        else:
            raise NotEncodable

    @staticmethod
    def encode_as_pandas(obj):
        """Attempt to convert pandas.NaT"""
        if not pd:
            raise NotEncodable
        if obj is pd.NaT:
            return None
        elif isinstance(obj, pd.DataFrame):
            return obj.to_json()
        else:
            raise NotEncodable

    @staticmethod
    def encode_as_numpy(obj):
        """Attempt to convert numpy.ma.core.masked"""
        if not np:
            raise NotEncodable

        if obj is np.ma.masked:
            return float("nan")
        elif isinstance(obj, np.ndarray) and obj.dtype.kind == "M":
            try:
                return np.datetime_as_string(obj).tolist()
            except TypeError:
                pass

        raise NotEncodable

    @staticmethod
    def encode_as_datetime(obj):
        """Convert datetime objects to iso-format strings"""
        try:
            return obj.isoformat()
        except AttributeError:
            raise NotEncodable

    @staticmethod
    def encode_as_date(obj):
        """Attempt to convert to utc-iso time string using date methods."""
        try:
            time_string = obj.isoformat()
        except AttributeError:
            raise NotEncodable
        else:
            return time_string  # iso_to_plotly_time_string(time_string)

    @staticmethod
    def encode_as_decimal(obj):
        """Attempt to encode decimal by converting it to float"""
        if isinstance(obj, decimal.Decimal):
            return float(obj)
        else:
            raise NotEncodable


class NotEncodable(Exception):
    pass


def dump_str(result: Any, limit: int | None = None):
    result_str = str(result)
    return (
        result_str
        if limit is None or len(result_str) <= limit
        else result_str[:limit] + "..."
    )


def get_flojoy_root_dir() -> str:
    home = str(Path.home())
    path = os.path.join(home, ".flojoy/flojoy.yaml")
    stream = open(path, "r")
    yaml_dict = yaml.load(stream, Loader=yaml.FullLoader)
    root_dir = ""
    if isinstance(yaml_dict, str):
        root_dir = yaml_dict.split(":")[1]
    else:
        root_dir = yaml_dict["PATH"]
    return root_dir


def get_frontier_api_key() -> Union[str, None]:
    home = str(Path.home())
    api_key = None
    path = os.path.join(home, ".flojoy/credentials")
    if not os.path.exists(path):
        return api_key

    stream = open(path, "r", encoding="utf-8")
    yaml_dict = yaml.load(stream, Loader=yaml.FullLoader)
    if yaml_dict is None:
        return api_key
    if isinstance(yaml_dict, str) == True:
        split_by_line = yaml_dict.split("\n")
        for line in split_by_line:
            if "FRONTIER_API_KEY" in line:
                api_key = line.split(":")[1]
    else:
        api_key = yaml_dict.get("FRONTIER_API_KEY", None)
    return api_key


def set_frontier_api_key(api_key: str):
    try:
        home = str(Path.home())
        file_path = os.path.join(home, FLOJOY_DIR, "credentials")

        if not os.path.exists(file_path):
            # Create a new file and write the API_KEY to it
            with open(file_path, "w") as file:
                file.write(f"FRONTIER_API_KEY:{api_key}\n")
        else:
            # Read the contents of the file
            with open(file_path, "r") as file:
                lines = file.readlines()

            # Update the API key if it exists, otherwise append a new line
            updated = False
            for i, line in enumerate(lines):
                if line.startswith("FRONTIER_API_KEY:"):
                    lines[i] = f"FRONTIER_API_KEY:{api_key}\n"
                    updated = True
                    break

            if not updated:
                lines.append(f"FRONTIER_API_KEY:{api_key}\n")
            # Write the updated contents to the file
            with open(file_path, "w") as file:
                file.writelines(lines)

    except Exception as e:
        raise e


def set_frontier_s3_key(s3_name: str, s3_access_key: str, s3_secret_key: str):
    home = str(Path.home())
    file_path = os.path.join(home, os.path.join(FLOJOY_DIR, "credentials.yaml"))

    data = {
        f"{s3_name}": s3_name,
        f"{s3_name}accessKey": s3_access_key,
        f"{s3_name}secretKey": s3_secret_key,
    }
    if not os.path.exists(file_path):
        # Create a new file and write the ACCSS_KEY to it
        with open(file_path, "w") as file:
            yaml.dump(data, file)
        return

    # Read the contents of the file
    with open(file_path, "r") as file:
        load = yaml.safe_load(file)

    load[f"{s3_name}"] = s3_name
    load[f"{s3_name}accessKey"] = s3_access_key
    load[f"{s3_name}secretKey"] = s3_secret_key

    with open(file_path, "w") as file:
        yaml.dump(load, file)


def clear_flojoy_memory():
    Dao.get_instance().clear_job_results()
    Dao.get_instance().clear_small_memory()
    Dao.get_instance().clear_node_init_containers()


def get_node_init_function(node_func: Callable) -> NodeInit:
    return NodeInitService().get_node_init_function(node_func)<|MERGE_RESOLUTION|>--- conflicted
+++ resolved
@@ -11,16 +11,13 @@
 import requests
 import yaml
 from dotenv import dotenv_values  # type:ignore
-<<<<<<< HEAD
-import difflib
 import base64
-=======
 from huggingface_hub import hf_hub_download as _hf_hub_download
 from huggingface_hub import snapshot_download as _snapshot_download
 
 from .dao import Dao
 from .node_init import NodeInit, NodeInitService
->>>>>>> d06e291e
+
 
 __all__ = [
     "send_to_socket",
