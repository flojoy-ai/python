--- conflicted
+++ resolved
@@ -10,11 +10,7 @@
 import requests
 from dotenv import dotenv_values  # type:ignore
 import difflib
-<<<<<<< HEAD
 import base64
-=======
-from typing import Literal
->>>>>>> 2b1e23a0
 
 __all__ = [
     "send_to_socket",
