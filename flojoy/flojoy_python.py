<<<<<<< HEAD
import os
import json
import yaml
import traceback
from flojoy.flojoy_instruction import FLOJOY_INSTRUCTION
=======
import os, json, yaml, traceback
import numpy as np
>>>>>>> 51cbfe9c
import networkx as nx
from rq.job import Job  # type:ignore
from pathlib import Path
from functools import wraps
from .data_container import DataContainer
from .utils import PlotlyJSONEncoder, dump_str
from networkx.drawing.nx_pylab import draw as nx_draw  # type: ignore
from typing import Union, cast, Any, Literal, List, Optional
from .job_result_utils import get_frontend_res_obj_from_result, get_dc_from_result
from .utils import redis_instance, send_to_socket
from time import sleep
from inspect import signature


def get_flojoy_root_dir() -> str:
    home = str(Path.home())
    path = os.path.join(home, ".flojoy/flojoy.yaml")
    stream = open(path, "r")
    yaml_dict = yaml.load(stream, Loader=yaml.FullLoader)
    root_dir = ""
    if isinstance(yaml_dict, str):
        root_dir = yaml_dict.split(":")[1]
    else:
        root_dir = yaml_dict["PATH"]
    return root_dir


<<<<<<< HEAD
def fetch_inputs(previous_jobs: list[dict[str, str]]) -> list[DataContainer]:
=======
def fetch_inputs(
    previous_jobs: list[dict[str, str]]
):
>>>>>>> 51cbfe9c
    """
    Queries Redis for job results

    Parameters
    ----------
    previous_jobs : list of Redis jobs that directly precede this node.
    Each item representing a job contains `job_id` and `input_name`.
    `input_name` is the port where the previous job with `job_id` connects to.

    Returns
    -------
    inputs : list of DataContainer objects
    """
    inputs: list[DataContainer] = []
    dict_inputs: dict[str, DataContainer] = dict()

    try:


        for prev_job in previous_jobs:
            num_of_time_attempted = 0
            prev_job_id = prev_job.get("job_id")
            input_name = prev_job.get("input_name","")
            print(
                "fetching input from prev job id:",
                prev_job_id,
                " for input:",
                input_name,
            )
            while num_of_time_attempted < 3:
                job = Job.fetch(prev_job_id, connection=redis_instance)  # type:ignore
                job_result: dict[str, Any] = job.result  # type:ignore
                result = get_dc_from_result(job_result)
                print(
                    "fetch input from prev job id:",
                    prev_job_id,
                    " result:",
                    dump_str(result, limit=100),
                )
                if result is not None:
                    inputs.append(result)
                    dict_inputs[input_name] = result
                    break
                else:
                    sleep(1)
                    num_of_time_attempted += 1
    except Exception:
        print(traceback.format_exc())

    return inputs, dict_inputs


def get_redis_obj(id: str) -> dict[str, Any]:
    get_obj = redis_instance.get(id)
    parse_obj: dict[str, Any] = json.loads(get_obj) if get_obj is not None else {}
    return parse_obj


def parse_array(str_value: str) -> List[Union[int, float, str]]:
    if not str_value:
        return []

    val_list = [val.strip() for val in str_value.split(",")]
    val = list(map(str, val_list))
    # First try to cast into int, then float, then keep as string if all else fails
    for t in [int, float]:
        try:
            val: list[int | float | str] = list(map(t, val_list))
            break
        except Exception:
            continue
    return val


ParamValTypes = Literal[
    "array", "float", "int", "boolean", "select", "node_reference", "string"
]


def format_param_value(value: Any, value_type: ParamValTypes):
    match value_type:
        case "array":
            s = str(value)
            parsed_value = parse_array(s)
            return parsed_value
        case "float":
            return float(value)
        case "int":
            return int(value)
        case "boolean":
            return bool(value)
        case "select" | "string" | "node_reference":
            return str(value)
    return value


flojoyKwargs = Union[str, dict[str, dict[str, str]], list[str]]


def flojoy(
    original_function=None,
    *,
    node_type: Optional[str] = None,
    deps: Optional[dict[str, str]] = None,
):
    """
    Decorator to turn Python functions with numerical return
    values into Flojoy nodes.

    @flojoy is intended to eliminate boilerplate in connecting
    Python scripts as visual nodes

    Into whatever function it wraps, @flojoy injects
    1. the last node's input as list of DataContainer object
    2. parameters for that function (either set by the user or default)

    Parameters
    ----------
    `func`: Python function that returns DataContainer object

    Returns
    -------
    A dict containing DataContainer object

    Usage Example
    -------------
    ```
    @flojoy
    def SINE(dc_inputs:list[DataContainer], params:dict[str, Any]):

        print('params passed to SINE', params)

        dc_input = dc_inputs[0]

        output = DataContainer(
            x=dc_input.x,
            y=np.sin(dc_input.x)
        )
        return output
    ```

    ## equivalent to: decorated_sine = flojoy(SINE)
    ```
    pj_ids = [123, 456]
    print(SINE(previous_job_ids = pj_ids, mock = True))
    ```
    """

<<<<<<< HEAD
    def decorator(func):
        @wraps(func)
        def wrapper(*args, **kwargs: flojoyKwargs):
            node_id = cast(str, kwargs["node_id"])
            job_id = cast(str, kwargs["job_id"])
            jobset_id = cast(str, kwargs["jobset_id"])
            try:
                previous_jobs = cast(
                    list[dict[str, str]], kwargs.get("previous_jobs", [])
                )

                ctrls = cast(
                    Union[dict[str, dict[str, Any]], None], kwargs.get("ctrls", None)
                )
                FN = func.__name__
                # remove this node from redis ALL_NODES key
                redis_instance.lrem(f"{jobset_id}_ALL_NODES", 1, job_id)
                sys_status = "🏃‍♀️ Running python job: " + FN
                send_to_socket(
                    json.dumps(
                        {
                            "SYSTEM_STATUS": sys_status,
                            "jobsetId": jobset_id,
                            "RUNNING_NODE": node_id,
                        }
                    )
                )
                print("previous jobs:", previous_jobs)
                # Get command parameters set by the user through the control panel
                func_params = {}
                if ctrls is not None:
                    for _, input in ctrls.items():
                        param = input["param"]
                        value = input["value"]
                        func_params[param] = format_param_value(
                            value,
                            input["type"]
                            if "type" in input
                            else type(
                                value
                            ),  # else condition is for backward compatibility
                        )

                func_params["jobset_id"] = jobset_id
                func_params["type"] = "default"
                func_params["node_id"] = node_id
                func_params["job_id"] = job_id

                print("executing node_id:", node_id, "previous_jobs:", previous_jobs)
                print(node_id, " params: ", json.dumps(func_params, indent=2))
                node_inputs, dict_inputs = fetch_inputs(previous_jobs)

                # constructing the inputs
                print(f"constructing inputs for {func}")
                args = {}
                sig = signature(func)

                # once all the nodes are migrated to the new node api,
                # remove the if condition
                keys = list(sig.parameters)
                if (
                    len(sig.parameters) == 2
                    and sig.parameters[keys[0]].annotation == list[DataContainer]
                ):
                    args[keys[0]] = node_inputs
                else:
                    args = {**args, **dict_inputs}

                # once all the nodes are migrated to the new node api,
                # remove the if condition
                if (
                    len(sig.parameters) == 2
                    and sig.parameters[keys[1]].annotation == dict
                ):
                    args[keys[1]] = func_params
                else:
                    for param, value in func_params.items():
                        if param in sig.parameters:
                            args[param] = value

                print("calling node with args keys:", args.keys())

                ##########################
                # calling the node function
                ##########################
                dc_obj = func(**args)  # DataContainer object from node
                ##########################
                # end calling the node function
                ##########################

                # some special nodes like LOOP return dict instead of `DataContainer`
                if isinstance(dc_obj, DataContainer):
                    dc_obj.validate()  # Validate returned DataContainer object
                # Response object to send to FE
                result = get_frontend_res_obj_from_result(dc_obj)

                send_to_socket(
                    json.dumps(
                        {
                            "NODE_RESULTS": {
                                "cmd": FN,
                                "id": node_id,
                                "result": result,
                            },
                            "jobsetId": jobset_id,
=======
    @wraps(func)
    def wrapper(**kwargs: flojoyKwargs):
        node_id = cast(str, kwargs["node_id"])
        job_id = cast(str, kwargs["job_id"])
        jobset_id = cast(str, kwargs["jobset_id"])
        try:
            previous_jobs = cast(list[dict[str, str]], kwargs.get("previous_jobs", []))
            ctrls = cast(
                Union[dict[str, dict[str, Any]], None], kwargs.get("ctrls", None)
            )
            FN = func.__name__
            # remove this node from redis ALL_NODES key
            redis_instance.lrem(f"{jobset_id}_ALL_NODES", 1, job_id)
            sys_status = "🏃‍♀️ Running python job: " + FN
            send_to_socket(
                json.dumps(
                    {
                        "SYSTEM_STATUS": sys_status,
                        "jobsetId": jobset_id,
                        "RUNNING_NODE": node_id,
                    }
                )
            )
            # Get command parameters set by the user through the control panel
            func_params = {}
            if ctrls is not None:
                for _, input in ctrls.items():
                    param = input["param"]
                    value = input["value"]
                    func_params[param] = format_param_value(
                        value,
                        input["type"]
                        if "type" in input
                        else type(
                            value
                        ),  # else condition is for backward compatibility
                    )
            func_params["jobset_id"] = jobset_id
            func_params["type"] = "default"
            func_params["node_id"] = node_id
            func_params["job_id"] = job_id

            print("executing node_id:", node_id, "previous_jobs:", previous_jobs)
            print(node_id, " params: ", json.dumps(func_params, indent=2))
            node_inputs, dict_inputs = fetch_inputs(previous_jobs)

            # constructing the inputs
            print(f"constructing inputs for {func}")
            args = {}
            sig = signature(func)

            # once all the nodes are migrated to the new node api, remove the if condition
            keys = list(sig.parameters)
            if (
                len(sig.parameters) == 2
                and sig.parameters[keys[0]].annotation == list[DataContainer]
            ):
                args[keys[0]] = node_inputs
            else:
                args = {**args, **dict_inputs}

            # once all the nodes are migrated to the new node api, remove the if condition
            if len(sig.parameters) == 2 and sig.parameters[keys[1]].annotation == dict:
                args[keys[1]] = func_params
            else:
                for param, value in func_params.items():
                    if param in sig.parameters:
                        args[param] = value

            print("calling node with args keys:", args.keys())

            ##########################
            # calling the node function
            ##########################
            dc_obj = func(**args)  # DataContainer object from node
            ##########################
            # end calling the node function
            ##########################

            if isinstance(
                dc_obj, DataContainer
            ):  # some special nodes like LOOP return dict instead of `DataContainer`
                dc_obj.validate()  # Validate returned DataContainer object
            result = get_frontend_res_obj_from_result(
                dc_obj
            )  # Response object to send to FE

            send_to_socket(
                json.dumps(
                    {
                        "NODE_RESULTS": {
                            "cmd": FN,
                            "id": node_id,
                            "result": result,
>>>>>>> 51cbfe9c
                        },
                        cls=PlotlyJSONEncoder,
                    )
                )

                if func.__name__ == "END":
                    send_to_socket(
                        json.dumps(
                            {
                                "SYSTEM_STATUS": "🤙 python script run successful",
                                "RUNNING_NODE": "",
                                "jobsetId": jobset_id,
                            }
                        )
                    )
                print("final result:", dump_str(result, limit=100))
                return result
            except Exception as e:
                send_to_socket(
                    json.dumps(
                        {
                            "SYSTEM_STATUS": f"Failed to run: {func.__name__}",
                            "FAILED_NODES": node_id,
                            "FAILURE_REASON": e.args[0],
                            "jobsetId": jobset_id,
                        }
                    )
                )
                print("error occured while running the node")
                print(traceback.format_exc())
                raise e

        return wrapper

    if original_function:
        return decorator(original_function)

    return decorator


def reactflow_to_networkx(elems: list[Any], edges: list[Any]):
    nx_graph: nx.DiGraph = nx.DiGraph()
    for i in range(len(elems)):
        el = elems[i]
        node_id = el["id"]
        data = el["data"]
        cmd = el["data"]["func"]
        ctrls: dict[str, Any] = data["ctrls"] if "ctrls" in data else {}
        inputs: dict[str, Any] = data["inputs"] if "inputs" in data else {}
        label: dict[str, Any] = data["label"] if "label" in data else {}
        nx_graph.add_node(  # type:ignore
            node_id,
            pos=(el["position"]["x"], el["position"]["y"]),
            id=el["id"],
            ctrls=ctrls,
            inputs=inputs,
            label=label,
            cmd=cmd,
        )

    for i in range(len(edges)):
        e = edges[i]
        _id = e["id"]
        u = e["source"]
        v = e["target"]
        label = e["sourceHandle"]
        nx_graph.add_edge(u, v, label=label, id=_id)  # type:ignore

    nx_draw(nx_graph, with_labels=True)

    return nx_graph<|MERGE_RESOLUTION|>--- conflicted
+++ resolved
@@ -1,13 +1,8 @@
-<<<<<<< HEAD
 import os
 import json
 import yaml
 import traceback
 from flojoy.flojoy_instruction import FLOJOY_INSTRUCTION
-=======
-import os, json, yaml, traceback
-import numpy as np
->>>>>>> 51cbfe9c
 import networkx as nx
 from rq.job import Job  # type:ignore
 from pathlib import Path
@@ -15,7 +10,7 @@
 from .data_container import DataContainer
 from .utils import PlotlyJSONEncoder, dump_str
 from networkx.drawing.nx_pylab import draw as nx_draw  # type: ignore
-from typing import Union, cast, Any, Literal, List, Optional
+from typing import Union, Callable, Any, Literal, List, Optional
 from .job_result_utils import get_frontend_res_obj_from_result, get_dc_from_result
 from .utils import redis_instance, send_to_socket
 from time import sleep
@@ -35,13 +30,9 @@
     return root_dir
 
 
-<<<<<<< HEAD
-def fetch_inputs(previous_jobs: list[dict[str, str]]) -> list[DataContainer]:
-=======
 def fetch_inputs(
     previous_jobs: list[dict[str, str]]
 ):
->>>>>>> 51cbfe9c
     """
     Queries Redis for job results
 
@@ -138,11 +129,8 @@
     return value
 
 
-flojoyKwargs = Union[str, dict[str, dict[str, str]], list[str]]
-
-
 def flojoy(
-    original_function=None,
+    original_function:Callable[..., DataContainer | dict[str, Any]] |None =None,
     *,
     node_type: Optional[str] = None,
     deps: Optional[dict[str, str]] = None,
@@ -190,21 +178,10 @@
     ```
     """
 
-<<<<<<< HEAD
-    def decorator(func):
+    def decorator(func: Callable[..., DataContainer | dict[str, Any]]):
         @wraps(func)
-        def wrapper(*args, **kwargs: flojoyKwargs):
-            node_id = cast(str, kwargs["node_id"])
-            job_id = cast(str, kwargs["job_id"])
-            jobset_id = cast(str, kwargs["jobset_id"])
+        def wrapper(node_id:str, job_id:str, jobset_id:str, previous_jobs:list[dict[str, str]] = [], ctrls:dict[str,Any] |None =None):
             try:
-                previous_jobs = cast(
-                    list[dict[str, str]], kwargs.get("previous_jobs", [])
-                )
-
-                ctrls = cast(
-                    Union[dict[str, dict[str, Any]], None], kwargs.get("ctrls", None)
-                )
                 FN = func.__name__
                 # remove this node from redis ALL_NODES key
                 redis_instance.lrem(f"{jobset_id}_ALL_NODES", 1, job_id)
@@ -296,102 +273,6 @@
                                 "result": result,
                             },
                             "jobsetId": jobset_id,
-=======
-    @wraps(func)
-    def wrapper(**kwargs: flojoyKwargs):
-        node_id = cast(str, kwargs["node_id"])
-        job_id = cast(str, kwargs["job_id"])
-        jobset_id = cast(str, kwargs["jobset_id"])
-        try:
-            previous_jobs = cast(list[dict[str, str]], kwargs.get("previous_jobs", []))
-            ctrls = cast(
-                Union[dict[str, dict[str, Any]], None], kwargs.get("ctrls", None)
-            )
-            FN = func.__name__
-            # remove this node from redis ALL_NODES key
-            redis_instance.lrem(f"{jobset_id}_ALL_NODES", 1, job_id)
-            sys_status = "🏃‍♀️ Running python job: " + FN
-            send_to_socket(
-                json.dumps(
-                    {
-                        "SYSTEM_STATUS": sys_status,
-                        "jobsetId": jobset_id,
-                        "RUNNING_NODE": node_id,
-                    }
-                )
-            )
-            # Get command parameters set by the user through the control panel
-            func_params = {}
-            if ctrls is not None:
-                for _, input in ctrls.items():
-                    param = input["param"]
-                    value = input["value"]
-                    func_params[param] = format_param_value(
-                        value,
-                        input["type"]
-                        if "type" in input
-                        else type(
-                            value
-                        ),  # else condition is for backward compatibility
-                    )
-            func_params["jobset_id"] = jobset_id
-            func_params["type"] = "default"
-            func_params["node_id"] = node_id
-            func_params["job_id"] = job_id
-
-            print("executing node_id:", node_id, "previous_jobs:", previous_jobs)
-            print(node_id, " params: ", json.dumps(func_params, indent=2))
-            node_inputs, dict_inputs = fetch_inputs(previous_jobs)
-
-            # constructing the inputs
-            print(f"constructing inputs for {func}")
-            args = {}
-            sig = signature(func)
-
-            # once all the nodes are migrated to the new node api, remove the if condition
-            keys = list(sig.parameters)
-            if (
-                len(sig.parameters) == 2
-                and sig.parameters[keys[0]].annotation == list[DataContainer]
-            ):
-                args[keys[0]] = node_inputs
-            else:
-                args = {**args, **dict_inputs}
-
-            # once all the nodes are migrated to the new node api, remove the if condition
-            if len(sig.parameters) == 2 and sig.parameters[keys[1]].annotation == dict:
-                args[keys[1]] = func_params
-            else:
-                for param, value in func_params.items():
-                    if param in sig.parameters:
-                        args[param] = value
-
-            print("calling node with args keys:", args.keys())
-
-            ##########################
-            # calling the node function
-            ##########################
-            dc_obj = func(**args)  # DataContainer object from node
-            ##########################
-            # end calling the node function
-            ##########################
-
-            if isinstance(
-                dc_obj, DataContainer
-            ):  # some special nodes like LOOP return dict instead of `DataContainer`
-                dc_obj.validate()  # Validate returned DataContainer object
-            result = get_frontend_res_obj_from_result(
-                dc_obj
-            )  # Response object to send to FE
-
-            send_to_socket(
-                json.dumps(
-                    {
-                        "NODE_RESULTS": {
-                            "cmd": FN,
-                            "id": node_id,
-                            "result": result,
->>>>>>> 51cbfe9c
                         },
                         cls=PlotlyJSONEncoder,
                     )
@@ -429,37 +310,4 @@
     if original_function:
         return decorator(original_function)
 
-    return decorator
-
-
-def reactflow_to_networkx(elems: list[Any], edges: list[Any]):
-    nx_graph: nx.DiGraph = nx.DiGraph()
-    for i in range(len(elems)):
-        el = elems[i]
-        node_id = el["id"]
-        data = el["data"]
-        cmd = el["data"]["func"]
-        ctrls: dict[str, Any] = data["ctrls"] if "ctrls" in data else {}
-        inputs: dict[str, Any] = data["inputs"] if "inputs" in data else {}
-        label: dict[str, Any] = data["label"] if "label" in data else {}
-        nx_graph.add_node(  # type:ignore
-            node_id,
-            pos=(el["position"]["x"], el["position"]["y"]),
-            id=el["id"],
-            ctrls=ctrls,
-            inputs=inputs,
-            label=label,
-            cmd=cmd,
-        )
-
-    for i in range(len(edges)):
-        e = edges[i]
-        _id = e["id"]
-        u = e["source"]
-        v = e["target"]
-        label = e["sourceHandle"]
-        nx_graph.add_edge(u, v, label=label, id=_id)  # type:ignore
-
-    nx_draw(nx_graph, with_labels=True)
-
-    return nx_graph+    return decorator