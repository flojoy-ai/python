import os, json, yaml, traceback
import numpy as np
import networkx as nx
from rq.job import Job  # type:ignore
from pathlib import Path
from functools import wraps
from .data_container import DataContainer
from .utils import PlotlyJSONEncoder, dump_str
from networkx.drawing.nx_pylab import draw as nx_draw  # type: ignore
from typing import Union, cast, Any, Literal, Callable, List, Optional, Type
from .job_result_utils import get_frontend_res_obj_from_result, get_dc_from_result
from .utils import redis_instance, send_to_socket
<<<<<<< HEAD
from time import sleep
=======
from inspect import signature
import os
>>>>>>> 3e0018bb


def get_flojoy_root_dir() -> str:
    home = str(Path.home())
    path = os.path.join(home, ".flojoy/flojoy.yaml")
    stream = open(path, "r")
    yaml_dict = yaml.load(stream, Loader=yaml.FullLoader)
    root_dir = ""
    if isinstance(yaml_dict, str) == True:
        root_dir = yaml_dict.split(":")[1]
    else:
        root_dir = yaml_dict["PATH"]
    return root_dir


def fetch_inputs(
    previous_jobs: list[dict[str, str]], mock: bool = False
) -> list[DataContainer]:
    """
    Queries Redis for job results

    Parameters
    ----------
    previous_jobs : list of Redis jobs that directly precede this node.
    Each item representing a job contains `job_id` and `input_name`.
    `input_name` is the port where the previous job with `job_id` connects to.

    Returns
    -------
    inputs : list of DataContainer objects
    """
    inputs: list[DataContainer] = []
    dict_inputs: dict[str, DataContainer] = dict()

    try:
<<<<<<< HEAD
        for prev_job_id in previous_job_ids:
            print("fetching input from prev job id:", prev_job_id)
            num_time_waited = 0
            while num_time_waited < 3:
                job = Job.fetch(prev_job_id, connection=redis_instance)  # type:ignore
                job_result: dict[str, Any] = job.result  # type:ignore
                result = get_dc_from_result(job_result)
                print(
                    "fetch input from prev job id:",
                    prev_job_id,
                    " result:",
                    dump_str(result, limit=100),
                )
                if result is not None:
                    inputs.append(result)
                    break
                else:
                    sleep(1)
                    num_time_waited += 1

=======
        for prev_job in previous_jobs:
            prev_job_id = prev_job.get("job_id")
            input_name = prev_job.get("input_name")
            print(
                "fetching input from prev job id:",
                prev_job_id,
                " for input:",
                input_name,
            )
            job = Job.fetch(prev_job_id, connection=redis_instance)  # type:ignore
            job_result: dict[str, Any] = job.result  # type:ignore
            result = get_dc_from_result(job_result)
            print(
                "fetch input from prev job id:",
                prev_job_id,
                " result:",
                dump_str(result, limit=100),
            )
            if result is not None:
                inputs.append(result)
                dict_inputs[input_name] = result
>>>>>>> 3e0018bb
    except Exception:
        print(traceback.format_exc())

    return inputs, dict_inputs


def get_redis_obj(id: str) -> dict[str, Any]:
    get_obj = redis_instance.get(id)
    parse_obj: dict[str, Any] = json.loads(get_obj) if get_obj is not None else {}
    return parse_obj


def parse_array(str_value: str) -> List[Union[int, float, str]]:
    if not str_value:
        return []

    val_list = [val.strip() for val in str_value.split(",")]
    val = list(map(str, val_list))
    # First try to cast into int, then float, then keep as string if all else fails
    for t in [int, float]:
        try:
            val: list[int | float | str] = list(map(t, val_list))
            break
        except Exception:
            continue
    return val


ParamValTypes = Literal[
    "array", "float", "int", "boolean", "select", "node_reference", "string"
]


def format_param_value(value: Any, value_type: ParamValTypes):
    match value_type:
        case "array":
            s = str(value)
            parsed_value = parse_array(s)
            return parsed_value
        case "float":
            return float(value)
        case "int":
            return int(value)
        case "boolean":
            return bool(value)
        case "select" | "string" | "node_reference":
            return str(value)
    return value


flojoyKwargs = Union[str, dict[str, dict[str, str]], list[str]]


def flojoy(func: Callable[..., DataContainer | dict[str, Any]]):
    """
    Decorator to turn Python functions with numerical return
    values into Flojoy nodes.

    @flojoy is intended to eliminate boilerplate in connecting
    Python scripts as visual nodes

    Into whatever function it wraps, @flojoy injects
    1. the last node's input as list of DataContainer object
    2. parameters for that function (either set by the user or default)

    Parameters
    ----------
    `func`: Python function that returns DataContainer object

    Returns
    -------
    A dict containing DataContainer object

    Usage Example
    -------------
    ```
    @flojoy
    def SINE(dc_inputs:list[DataContainer], params:dict[str, Any]):

        print('params passed to SINE', params)

        dc_input = dc_inputs[0]

        output = DataContainer(
            x=dc_input.x,
            y=np.sin(dc_input.x)
        )
        return output
    ```

    ## equivalent to: decorated_sine = flojoy(SINE)
    ```
    pj_ids = [123, 456]
    print(SINE(previous_job_ids = pj_ids, mock = True))
    ```
    """

    @wraps(func)
    def wrapper(**kwargs: flojoyKwargs):
        node_id = cast(str, kwargs["node_id"])
        job_id = cast(str, kwargs["job_id"])
        jobset_id = cast(str, kwargs["jobset_id"])
        try:
            previous_jobs = cast(list[dict[str, str]], kwargs.get("previous_jobs", []))
            ctrls = cast(
                Union[dict[str, dict[str, Any]], None], kwargs.get("ctrls", None)
            )
            FN = func.__name__
            # remove this node from redis ALL_NODES key
            redis_instance.lrem(f"{jobset_id}_ALL_NODES", 1, job_id)
            sys_status = "🏃‍♀️ Running python job: " + FN
            send_to_socket(
                json.dumps(
                    {
                        "SYSTEM_STATUS": sys_status,
                        "jobsetId": jobset_id,
                        "RUNNING_NODE": node_id,
                    }
                )
            )
<<<<<<< HEAD
            # Get command parameters set by the user through the control panel
=======
            # Get default command parameters
            default_params: dict[str, Any] = {}
>>>>>>> 3e0018bb
            func_params = {}
            if ctrls is not None:
                for _, input in ctrls.items():
                    param = input["param"]
                    value = input["value"]
                    func_params[param] = format_param_value(
                        value,
                        input["type"]
                        if "type" in input
                        else type(
                            value
                        ),  # else condition is for backward compatibility
                    )
            func_params["jobset_id"] = jobset_id
            func_params["type"] = "default"
            func_params["node_id"] = node_id
            func_params["job_id"] = job_id

            print("executing node_id:", node_id, "previous_jobs:", previous_jobs)
            print(node_id, " params: ", json.dumps(func_params, indent=2))
            node_inputs, dict_inputs = fetch_inputs(previous_jobs)

            # constructing the inputs
            print(f"constructing inputs for {func}")
            args = {}
            sig = signature(func)

            # once all the nodes are migrated to the new node api, remove the if condition
            keys = list(sig.parameters)
            if (
                len(sig.parameters) == 2
                and sig.parameters[keys[0]].annotation == list[DataContainer]
            ):
                args[keys[0]] = node_inputs
            else:
                args = {**args, **dict_inputs}

            # once all the nodes are migrated to the new node api, remove the if condition
            if len(sig.parameters) == 2 and sig.parameters[keys[1]].annotation == dict:
                args[keys[1]] = func_params
            else:
                for param, value in func_params.items():
                    if param in sig.parameters:
                        args[param] = value

            print("calling node with args keys:", args.keys())

            ##########################
            # calling the node function
            ##########################
            dc_obj = func(**args)  # DataContainer object from node
            ##########################
            # end calling the node function
            ##########################

            if isinstance(
                dc_obj, DataContainer
            ):  # some special nodes like LOOP return dict instead of `DataContainer`
                dc_obj.validate()  # Validate returned DataContainer object
            result = get_frontend_res_obj_from_result(
                dc_obj
            )  # Response object to send to FE

            send_to_socket(
                json.dumps(
                    {
                        "NODE_RESULTS": {
                            "cmd": FN,
                            "id": node_id,
                            "result": result,
                        },
                        "jobsetId": jobset_id,
                    },
                    cls=PlotlyJSONEncoder,
                )
            )

            if func.__name__ == "END":
                send_to_socket(
                    json.dumps(
                        {
                            "SYSTEM_STATUS": "🤙 python script run successful",
                            "RUNNING_NODE": "",
                            "jobsetId": jobset_id,
                        }
                    )
                )
            print("final result:", dump_str(result, limit=100))
            return result
        except Exception as e:
            send_to_socket(
                json.dumps(
                    {
                        "SYSTEM_STATUS": f"Failed to run: {func.__name__}",
                        "FAILED_NODES": node_id,
                        "FAILURE_REASON": e.args[0],
                        "jobsetId": jobset_id,
                    }
                )
            )
            print("error occured while running the node")
            print(traceback.format_exc())
            raise e

    return wrapper


def reactflow_to_networkx(elems: list[Any], edges: list[Any]):
    nx_graph: nx.DiGraph = nx.DiGraph()
    for i in range(len(elems)):
        el = elems[i]
        node_id = el["id"]
        data = el["data"]
        cmd = el["data"]["func"]
        ctrls: dict[str, Any] = data["ctrls"] if "ctrls" in data else {}
        inputs: dict[str, Any] = data["inputs"] if "inputs" in data else {}
        label: dict[str, Any] = data["label"] if "label" in data else {}
        nx_graph.add_node(  # type:ignore
            node_id,
            pos=(el["position"]["x"], el["position"]["y"]),
            id=el["id"],
            ctrls=ctrls,
            inputs=inputs,
            label=label,
            cmd=cmd,
        )

    for i in range(len(edges)):
        e = edges[i]
        _id = e["id"]
        u = e["source"]
        v = e["target"]
        label = e["sourceHandle"]
        nx_graph.add_edge(u, v, label=label, id=_id)  # type:ignore

    nx_draw(nx_graph, with_labels=True)

    return nx_graph<|MERGE_RESOLUTION|>--- conflicted
+++ resolved
@@ -10,12 +10,8 @@
 from typing import Union, cast, Any, Literal, Callable, List, Optional, Type
 from .job_result_utils import get_frontend_res_obj_from_result, get_dc_from_result
 from .utils import redis_instance, send_to_socket
-<<<<<<< HEAD
 from time import sleep
-=======
 from inspect import signature
-import os
->>>>>>> 3e0018bb
 
 
 def get_flojoy_root_dir() -> str:
@@ -32,8 +28,8 @@
 
 
 def fetch_inputs(
-    previous_jobs: list[dict[str, str]], mock: bool = False
-) -> list[DataContainer]:
+    previous_jobs: list[dict[str, str]]
+):
     """
     Queries Redis for job results
 
@@ -51,11 +47,19 @@
     dict_inputs: dict[str, DataContainer] = dict()
 
     try:
-<<<<<<< HEAD
-        for prev_job_id in previous_job_ids:
-            print("fetching input from prev job id:", prev_job_id)
-            num_time_waited = 0
-            while num_time_waited < 3:
+
+
+        for prev_job in previous_jobs:
+            num_of_time_attempted = 0
+            prev_job_id = prev_job.get("job_id")
+            input_name = prev_job.get("input_name","")
+            print(
+                "fetching input from prev job id:",
+                prev_job_id,
+                " for input:",
+                input_name,
+            )
+            while num_of_time_attempted < 3:
                 job = Job.fetch(prev_job_id, connection=redis_instance)  # type:ignore
                 job_result: dict[str, Any] = job.result  # type:ignore
                 result = get_dc_from_result(job_result)
@@ -67,34 +71,11 @@
                 )
                 if result is not None:
                     inputs.append(result)
+                    dict_inputs[input_name] = result
                     break
                 else:
                     sleep(1)
-                    num_time_waited += 1
-
-=======
-        for prev_job in previous_jobs:
-            prev_job_id = prev_job.get("job_id")
-            input_name = prev_job.get("input_name")
-            print(
-                "fetching input from prev job id:",
-                prev_job_id,
-                " for input:",
-                input_name,
-            )
-            job = Job.fetch(prev_job_id, connection=redis_instance)  # type:ignore
-            job_result: dict[str, Any] = job.result  # type:ignore
-            result = get_dc_from_result(job_result)
-            print(
-                "fetch input from prev job id:",
-                prev_job_id,
-                " result:",
-                dump_str(result, limit=100),
-            )
-            if result is not None:
-                inputs.append(result)
-                dict_inputs[input_name] = result
->>>>>>> 3e0018bb
+                    num_of_time_attempted += 1
     except Exception:
         print(traceback.format_exc())
 
@@ -215,12 +196,7 @@
                     }
                 )
             )
-<<<<<<< HEAD
             # Get command parameters set by the user through the control panel
-=======
-            # Get default command parameters
-            default_params: dict[str, Any] = {}
->>>>>>> 3e0018bb
             func_params = {}
             if ctrls is not None:
                 for _, input in ctrls.items():
