--- conflicted
+++ resolved
@@ -90,20 +90,12 @@
     return original_function
 
 def flojoy(
-<<<<<<< HEAD
-        original_function: Callable[..., DataContainer | dict[str, Any]] | None = None,
-        *,
-        node_type: Optional[str] = None,
-        deps: Optional[dict[str, str]] = None,
-        inject_node_metadata: bool = False,
-=======
     original_function: Callable[..., Optional[DataContainer | dict[str, Any]]]
     | None = None,
     *,
     node_type: Optional[str] = None,
     deps: Optional[dict[str, str]] = None,
     inject_node_metadata: bool = False,
->>>>>>> 46656555
 ):
     """
     Decorator to turn Python functions with numerical return
