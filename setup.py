from distutils.core import setup
setup(
    name='flojoy',
    packages=['flojoy'],
<<<<<<< HEAD
    version='0.1.2-dev',
=======
    version='0.1.1-dev',
>>>>>>> 0e3b7018
    license='MIT',
    description='Python client library for Flojoy.',
    author='flojoy',
    author_email='jack.parmer@proton.me',
    url='https://github.com/flojoy-io/flojoy-python',
    download_url='https://github.com/flojoy-io/flojoy-python/archive/refs/heads/main.zip',
    keywords=['data-acquisition', 'lab-automation', 'low-code', 'python', 'scheduler', 'topic'],
    install_requires=[
        'python-box',
        'networkx',
        'numpy',
        'redis',
        'rq',
        'scipy',
        'pytest',
        'python-dotenv'
    ],
    classifiers=[
        'Development Status :: 3 - Alpha',
        'Intended Audience :: Developers',
        'Topic :: Software Development :: Build Tools',
        'License :: OSI Approved :: MIT License',
        'Programming Language :: Python :: 3.10',
    ],
)<|MERGE_RESOLUTION|>--- conflicted
+++ resolved
@@ -2,11 +2,7 @@
 setup(
     name='flojoy',
     packages=['flojoy'],
-<<<<<<< HEAD
-    version='0.1.2-dev',
-=======
     version='0.1.1-dev',
->>>>>>> 0e3b7018
     license='MIT',
     description='Python client library for Flojoy.',
     author='flojoy',
