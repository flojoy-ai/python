import pytest
import os
import shutil
from unittest.mock import patch
import tempfile


pytestmark = pytest.mark.slow


# Define a fixture to patch tempfile.tempdir
@pytest.fixture
def mock_venv_cache_dir():
    _test_tempdir = os.path.join(tempfile.gettempdir(), "test_flojoy_node_venv")
    # Wipe the directory to be patched if it exists
    shutil.rmtree(_test_tempdir, ignore_errors=True)
    os.makedirs(_test_tempdir)
    # Patch the tempfile.tempdir
    with patch(
        "flojoy.flojoy_node_venv._get_venv_cache_dir", return_value=_test_tempdir
    ):
        yield _test_tempdir
    # Clean up
    shutil.rmtree(_test_tempdir)


def test_run_in_venv_imports_jax_properly(mock_venv_cache_dir):
    """Test that run_in_venv imports properly jax for example"""

    from flojoy import flojoy, run_in_venv

    @run_in_venv(pip_dependencies=["jax[cpu]==0.4.13"])
    def empty_function_with_jax():
        # Import jax to check if it is installed
        # Fetch the list of installed packages
        import sys
        import importlib.metadata
        import jax

        # Get the list of installed packages
        packages_dict = {
            package.name: package.version
            for package in importlib.metadata.distributions()
        }
        return packages_dict, sys.path, sys.executable

    # Run the function
    packages_dict, sys_path, sys_executable = empty_function_with_jax()
    # Test for executable
    assert sys_executable.startswith(mock_venv_cache_dir)
    # Test for sys.path
    assert sys_path[-1].startswith(mock_venv_cache_dir)
    # Test for package version
    assert packages_dict["jax"] == "0.4.13"

<<<<<<< HEAD

# TODO(roulbac): Fix this test once this bug-fix is applied to the next flyte release
# link: https://github.com/flyteorg/flytekit/pull/1746

# # Two more tests similar to the above but with flytekit and opencv-python-headless
# def test_run_in_venv_imports_flytekit_properly(mock_venv_cache_dir):
#
#     from flojoy import flojoy, run_in_venv
#
#     # Define a function that imports flytekit and returns its version
#     @run_in_venv(pip_dependencies=["flytekit==1.8.0"])
#     def empty_function_with_flytekit():
#         import sys
#         import importlib.metadata
#         import flytekit
#
#         # Get the list of installed packages
#         packages_dict = {package.name: package.version for package in importlib.metadata.distributions()}
#         return packages_dict, sys.path, sys.executable
#
#     # Run the function
#     packages_dict, sys_path, sys_executable = empty_function_with_flytekit()
#     # Test for executable
#     assert sys_executable.startswith(mock_venv_cache_dir)
#     # Test for sys.path
#     assert sys_path[-1].startswith(mock_venv_cache_dir)
#     # Test for package version
#     assert packages_dict["flytekit"] == "1.8.0"
=======
def test_run_in_venv_imports_flytekit_properly(mock_venv_cache_dir):
    
    from flojoy import flojoy, run_in_venv

    # Define a function that imports flytekit and returns its version
    @run_in_venv(pip_dependencies=["flytekit==1.8.2"])
    def empty_function_with_flytekit():
        import sys
        import importlib.metadata
        import flytekit

        # Get the list of installed packages
        packages_dict = {package.name: package.version for package in importlib.metadata.distributions()}
        return packages_dict, sys.path, sys.executable

    # Run the function
    packages_dict, sys_path, sys_executable = empty_function_with_flytekit()
    # Test for executable
    assert sys_executable.startswith(mock_venv_cache_dir)
    # Test for sys.path
    assert sys_path[-1].startswith(mock_venv_cache_dir)
    # Test for package version
    assert packages_dict["flytekit"] == "1.8.2"
>>>>>>> e492415c


def test_run_in_venv_imports_opencv_properly(mock_venv_cache_dir):
    # Define a function that imports opencv-python-headless and returns its version

    from flojoy import flojoy, run_in_venv

    @run_in_venv(pip_dependencies=["opencv-python-headless==4.7.0.72"])
    def empty_function_with_opencv():
        import sys
        import importlib.metadata
        import cv2

        # Get the list of installed packages
        packages_dict = {
            package.name: package.version
            for package in importlib.metadata.distributions()
        }
        return packages_dict, sys.path, sys.executable

    # Run the function
    packages_dict, sys_path, sys_executable = empty_function_with_opencv()
    # Test for executable
    assert sys_executable.startswith(mock_venv_cache_dir)
    # Test for sys.path
    assert sys_path[-1].startswith(mock_venv_cache_dir)
    # Test for package version
    assert packages_dict["opencv-python-headless"] == "4.7.0.72"


def test_run_in_venv_does_not_hang_on_error(mock_venv_cache_dir):
    """Test that run_in_venv imports properly jax for example"""

    from flojoy import run_in_venv

    @run_in_venv(pip_dependencies=[])
    def empty_function_with_error():
        return 1 / 0

    # Run the function and expect an error
    with pytest.raises(ZeroDivisionError):
        empty_function_with_error()<|MERGE_RESOLUTION|>--- conflicted
+++ resolved
@@ -53,38 +53,8 @@
     # Test for package version
     assert packages_dict["jax"] == "0.4.13"
 
-<<<<<<< HEAD
 
-# TODO(roulbac): Fix this test once this bug-fix is applied to the next flyte release
-# link: https://github.com/flyteorg/flytekit/pull/1746
-
-# # Two more tests similar to the above but with flytekit and opencv-python-headless
-# def test_run_in_venv_imports_flytekit_properly(mock_venv_cache_dir):
-#
-#     from flojoy import flojoy, run_in_venv
-#
-#     # Define a function that imports flytekit and returns its version
-#     @run_in_venv(pip_dependencies=["flytekit==1.8.0"])
-#     def empty_function_with_flytekit():
-#         import sys
-#         import importlib.metadata
-#         import flytekit
-#
-#         # Get the list of installed packages
-#         packages_dict = {package.name: package.version for package in importlib.metadata.distributions()}
-#         return packages_dict, sys.path, sys.executable
-#
-#     # Run the function
-#     packages_dict, sys_path, sys_executable = empty_function_with_flytekit()
-#     # Test for executable
-#     assert sys_executable.startswith(mock_venv_cache_dir)
-#     # Test for sys.path
-#     assert sys_path[-1].startswith(mock_venv_cache_dir)
-#     # Test for package version
-#     assert packages_dict["flytekit"] == "1.8.0"
-=======
 def test_run_in_venv_imports_flytekit_properly(mock_venv_cache_dir):
-    
     from flojoy import flojoy, run_in_venv
 
     # Define a function that imports flytekit and returns its version
@@ -95,7 +65,10 @@
         import flytekit
 
         # Get the list of installed packages
-        packages_dict = {package.name: package.version for package in importlib.metadata.distributions()}
+        packages_dict = {
+            package.name: package.version
+            for package in importlib.metadata.distributions()
+        }
         return packages_dict, sys.path, sys.executable
 
     # Run the function
@@ -106,7 +79,6 @@
     assert sys_path[-1].startswith(mock_venv_cache_dir)
     # Test for package version
     assert packages_dict["flytekit"] == "1.8.2"
->>>>>>> e492415c
 
 
 def test_run_in_venv_imports_opencv_properly(mock_venv_cache_dir):
