<<<<<<< HEAD
Flojoy - visual python function

## Publish Pakcage on PYPI
### Uploading file via *Twine*
You have to install `twine` package first if not installed already.
To install `twine` run following command: 
  `pip install twine`
  
- Update version in [setup.py](setup.py#L5). For example: `version = '0.0.1'` for prod version and `version = '0.0.1-dev'` for dev version release,
- Run following command to make a distribution file:
  `python3 setup.py sdist`
- To upload files on `PYPI`, run following command: 
`twine upload dist/*`

**Note:** You'll need `username` and `password` to make a release. Please get in touch with the team for credentials.
=======
# @flojoy

Python client for Flojoy desktop app and `@flojoy` decorator

Install with `pip install flojoy`

## Usage:

```
from scipy import signal
import numpy as np
from flojoy import flojoy, DataContainer

@flojoy
def BUTTER(v, params):
    ''' Apply a butterworth filter to an input vector '''

    print('Butterworth inputs:', v)

    x = v[0].x
    sig = v[0].y
    
    sos = signal.butter(10, 15, 'hp', fs=1000, output='sos')
    filtered = signal.sosfilt(sig, sig)

    return DataContainer(x = x, y = filtered)
```

The `@flojoy` decorator automatically injects vector(s) passed from the previous node, as well as any control parameters set in the CTRL panel UI.

Please see https://github.com/flojoy-io/flojoy-desktop/tree/main/PYTHON/FUNCTIONS for more usage examples.

## Supported data types

See https://github.com/flojoy-io/flojoy-python/issues/4
>>>>>>> 039a8af9
<|MERGE_RESOLUTION|>--- conflicted
+++ resolved
@@ -1,27 +1,12 @@
-<<<<<<< HEAD
-Flojoy - visual python function
+# Flojoy - visual python function
 
-## Publish Pakcage on PYPI
-### Uploading file via *Twine*
-You have to install `twine` package first if not installed already.
-To install `twine` run following command: 
-  `pip install twine`
-  
-- Update version in [setup.py](setup.py#L5). For example: `version = '0.0.1'` for prod version and `version = '0.0.1-dev'` for dev version release,
-- Run following command to make a distribution file:
-  `python3 setup.py sdist`
-- To upload files on `PYPI`, run following command: 
-`twine upload dist/*`
-
-**Note:** You'll need `username` and `password` to make a release. Please get in touch with the team for credentials.
-=======
-# @flojoy
+## @flojoy
 
 Python client for Flojoy desktop app and `@flojoy` decorator
 
 Install with `pip install flojoy`
 
-## Usage:
+### Usage:
 
 ```
 from scipy import signal
@@ -47,7 +32,21 @@
 
 Please see https://github.com/flojoy-io/flojoy-desktop/tree/main/PYTHON/FUNCTIONS for more usage examples.
 
-## Supported data types
+### Supported data types
 
 See https://github.com/flojoy-io/flojoy-python/issues/4
->>>>>>> 039a8af9
+
+
+## Publish Pakcage on PYPI
+### Uploading file via *Twine*
+You have to install `twine` package first if not installed already.
+To install `twine` run following command: 
+  `pip install twine`
+  
+- Update version in [setup.py](setup.py#L5). For example: `version = '0.0.1'` for prod version and `version = '0.0.1-dev'` for dev version release,
+- Run following command to make a distribution file:
+  `python3 setup.py sdist`
+- To upload files on `PYPI`, run following command: 
+`twine upload dist/*`
+
+**Note:** You'll need `username` and `password` to make a release. Please get in touch with the team for credentials.